---
test_framework_runtime_config: "--log_level=test_suite"
window_begin: '2018-04-14T21:00:00Z'
window_end: '2018-04-15T03:00:00Z'
LinearObsOpTest:
  testiterTL: 12
  toleranceTL: 1.0e-9
  toleranceAD: 1.0e-11
Observations:
  ObsTypes:
  - ObsType: Radiosonde
    ObsData:
      ObsDataIn:
        obsfile: Data/sondes_obs_2018041500_m.nc4
      ObsDataOut:
        obsfile: Data/sondes_obs_2018041500_m_out.nc4
    variables:
    - air_temperature
    - eastward_wind
    - northward_wind
    GeoVaLs:
      random: 0
      filename: Data/sondes_geoval_2018041500_m.nc4
      window_begin: '2018-04-14T21:00:00Z'
      window_end: '2018-04-15T03:00:00Z'
    ObsFilters:
    - Filter: Background Check
      variables: 
      - air_temperature
      threshold: 2.0
      absolute threshold: 1.0
    - Filter: Background Check
      variables:
      - eastward_wind
      - northward_wind
      threshold: 2.0
<<<<<<< HEAD
      where:
      - variable: latitude
        minvalue: -40.0
        maxvalue: 40.0
    passedBenchmark: 297      # number of passed obs
=======
    passedBenchmark: 239      # number of passed obs
>>>>>>> c7fe61bc
#    qcBenchmark: GsiQC       # benchmark QC from the file
    ObsBias: {}<|MERGE_RESOLUTION|>--- conflicted
+++ resolved
@@ -34,14 +34,10 @@
       - eastward_wind
       - northward_wind
       threshold: 2.0
-<<<<<<< HEAD
       where:
       - variable: latitude
-        minvalue: -40.0
-        maxvalue: 40.0
-    passedBenchmark: 297      # number of passed obs
-=======
-    passedBenchmark: 239      # number of passed obs
->>>>>>> c7fe61bc
+        minvalue: -60.0
+        maxvalue: 60.0
+    passedBenchmark: 246      # number of passed obs
 #    qcBenchmark: GsiQC       # benchmark QC from the file
     ObsBias: {}