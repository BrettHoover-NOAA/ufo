---
test_framework_runtime_config: "--log_level=test_suite"
window_begin: '2018-04-14T21:00:00Z'
window_end: '2018-04-15T03:00:00Z'
LinearObsOpTest:
  testiterTL: 12
  toleranceTL: 1.0e-9
  toleranceAD: 1.0e-11
Observations:
  ObsTypes:
  - ObsType: Radiosonde
    ObsData:
      ObsDataIn:
        obsfile: Data/sondes_obs_2018041500_m.nc4
      ObsDataOut:
        obsfile: Data/sondes_obs_2018041500_m_out.nc4
    variables:
    - air_temperature
    - eastward_wind
    - northward_wind
    GeoVaLs:
      random: 0
      filename: Data/sondes_geoval_2018041500_m.nc4
      window_begin: '2018-04-14T21:00:00Z'
      window_end: '2018-04-15T03:00:00Z'
    ObsFilters:
    - Filter: Background Check
      variables:
      - air_temperature
      - eastward_wind
      - northward_wind
      threshold: 2.0
<<<<<<< HEAD
    passedBenchmark: 277
#    qcBenchmark: GsiQC
=======
    passedBenchmark: 277      # number of passed obs
#    qcBenchmark: GsiQC       # benchmark QC from the file
>>>>>>> 1e4ed771
    ObsBias: {}<|MERGE_RESOLUTION|>--- conflicted
+++ resolved
@@ -30,11 +30,6 @@
       - eastward_wind
       - northward_wind
       threshold: 2.0
-<<<<<<< HEAD
-    passedBenchmark: 277
-#    qcBenchmark: GsiQC
-=======
     passedBenchmark: 277      # number of passed obs
 #    qcBenchmark: GsiQC       # benchmark QC from the file
->>>>>>> 1e4ed771
     ObsBias: {}