--- conflicted
+++ resolved
@@ -20,11 +20,7 @@
           "filename": "Data/amsua_n19_wprofiles.nc4"
         },
         "rmsequiv": "253.803797241769",
-<<<<<<< HEAD
-        "tolerance": "999.999"
-=======
         "tolerance": "999."
->>>>>>> a68dee44
       },
       {
         "ObsType": "Radiosonde",
@@ -38,11 +34,7 @@
           "filename": "Data/diag_t_01_wprofiles.nc4"
         },
         "rmsequiv": "254.46418485798108",
-<<<<<<< HEAD
-        "tolerance": "1.0e-6"
-=======
         "tolerance": "1.0e-8"
->>>>>>> a68dee44
       }
     ]
   }
