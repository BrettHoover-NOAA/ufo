# Test obs bias increment in the presence of static bias predictors.

window begin: '2018-04-14T20:30:00Z'
window end: '2018-04-15T03:30:00Z'

observations:

# Two variable predictors
- obs space:
    name: Aircraft
    obsdatain:
      engine:
        type: H5File
        obsfile: Data/ufo/testinput_tier_1/aircraft_obs_2018041500_s.nc4
    simulated variables: [airTemperature, specificHumidity]
#   obsdataout:
#     engine:
#       type: H5File
#       obsfile: Data/aircraft_obs_2018041500_s_bias_linear_op_out1.nc4
  obs operator:
    name: VertInterp
<<<<<<< HEAD
    interpolation method: log-linear
=======
    observation alias file: ../resources/namemap/test_name_map.yaml
>>>>>>> 9c4bcaec
  geovals:
    filename: Data/ufo/testinput_tier_1/aircraft_geoval_2018041500_s.nc4
  obs bias:
    input file: Data/ufo/testinput_tier_1/aircraft_artificial_bias.nc4
    variational bc:
      predictors:
        - name: constant
        - name: sine_of_latitude
  target obs bias:
    input file: Data/ufo/testinput_tier_1/aircraft_artificial_bias_2.nc4
    variational bc:
      predictors:
        - name: constant
        - name: sine_of_latitude
  rms ref: 1.0222204
  relative tolerance: 1.0e-6

# One static and one variable predictor
- obs space:
    name: Aircraft
    obsdatain:
      engine:
        type: H5File
        obsfile: Data/ufo/testinput_tier_1/aircraft_obs_2018041500_s.nc4
    simulated variables: [airTemperature, specificHumidity]
#   obsdataout:
#     engine:
#       type: H5File
#       obsfile: Data/aircraft_obs_2018041500_s_bias_linear_op_out2.nc4
  obs operator:
    name: VertInterp
<<<<<<< HEAD
    interpolation method: log-linear
=======
    observation alias file: ../resources/namemap/test_name_map.yaml
>>>>>>> 9c4bcaec
  geovals:
    filename: Data/ufo/testinput_tier_1/aircraft_geoval_2018041500_s.nc4
  obs bias:
    input file: Data/ufo/testinput_tier_1/aircraft_artificial_bias.nc4
    static bc:
      # All static BC predictors have unit cofficients.
      predictors:
      - name: sine_of_latitude
    variational bc:
      # The initial coefficients of predictors used in VarBC are loaded from the input file.
      predictors:
      - name: constant
  target obs bias:
    input file: Data/ufo/testinput_tier_1/aircraft_artificial_bias_2.nc4
    static bc:
    # All static BC predictors have unit cofficients.
      predictors:
      - name: sine_of_latitude
      # The coefficients of variable predictors are loaded from the input file.
    variational bc:
      predictors:
      - name: constant
  rms ref: 0.3535534
  relative tolerance: 1.0e-6

# Two static predictors
- obs space:
    name: Aircraft
    obsdatain:
      engine:
        type: H5File
        obsfile: Data/ufo/testinput_tier_1/aircraft_obs_2018041500_s.nc4
    simulated variables: [airTemperature, specificHumidity]
#   obsdataout:
#     engine:
#       type: H5File
#       obsfile: Data/aircraft_obs_2018041500_s_bias_linear_op_out3.nc4
  obs operator:
    name: VertInterp
<<<<<<< HEAD
    interpolation method: log-linear
=======
    observation alias file: ../resources/namemap/test_name_map.yaml
>>>>>>> 9c4bcaec
  geovals:
    filename: Data/ufo/testinput_tier_1/aircraft_geoval_2018041500_s.nc4
  obs bias:
    # This file should effectively be ignored, since there are no variable coefficients
    input file: Data/ufo/testinput_tier_1/aircraft_artificial_bias.nc4
    static bc:
      predictors:
      - name: constant
      - name: sine_of_latitude
  obs bias:
    # This file should effectively be ignored, since there are no variable coefficients
    input file: Data/ufo/testinput_tier_1/aircraft_artificial_bias_2.nc4
    static bc:
      predictors:
      - name: constant
      - name: sine_of_latitude
  rms ref: 0
  relative tolerance: 1e-6<|MERGE_RESOLUTION|>--- conflicted
+++ resolved
@@ -19,11 +19,8 @@
 #       obsfile: Data/aircraft_obs_2018041500_s_bias_linear_op_out1.nc4
   obs operator:
     name: VertInterp
-<<<<<<< HEAD
     interpolation method: log-linear
-=======
     observation alias file: ../resources/namemap/test_name_map.yaml
->>>>>>> 9c4bcaec
   geovals:
     filename: Data/ufo/testinput_tier_1/aircraft_geoval_2018041500_s.nc4
   obs bias:
@@ -55,11 +52,8 @@
 #       obsfile: Data/aircraft_obs_2018041500_s_bias_linear_op_out2.nc4
   obs operator:
     name: VertInterp
-<<<<<<< HEAD
     interpolation method: log-linear
-=======
     observation alias file: ../resources/namemap/test_name_map.yaml
->>>>>>> 9c4bcaec
   geovals:
     filename: Data/ufo/testinput_tier_1/aircraft_geoval_2018041500_s.nc4
   obs bias:
@@ -99,11 +93,8 @@
 #       obsfile: Data/aircraft_obs_2018041500_s_bias_linear_op_out3.nc4
   obs operator:
     name: VertInterp
-<<<<<<< HEAD
     interpolation method: log-linear
-=======
     observation alias file: ../resources/namemap/test_name_map.yaml
->>>>>>> 9c4bcaec
   geovals:
     filename: Data/ufo/testinput_tier_1/aircraft_geoval_2018041500_s.nc4
   obs bias:
