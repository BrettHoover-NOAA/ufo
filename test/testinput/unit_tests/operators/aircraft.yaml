--- conflicted
+++ resolved
@@ -16,12 +16,9 @@
 #       obsfile: Data/aircraft_obs_2018041500_m_opr_out.nc4
   obs operator:
     name: VertInterp
-<<<<<<< HEAD
     interpolation method: log-linear
-=======
     observation alias file: ../resources/namemap/test_name_map.yaml
     
->>>>>>> 9c4bcaec
   linear obs operator test:
     coef TL: 0.1
     tolerance TL: 1.0e-13
