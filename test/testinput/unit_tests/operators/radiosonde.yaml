window begin: 2018-04-14T21:00:00Z
window end: 2018-04-15T03:00:00Z

observations:
- obs operator:
    name: VertInterp
<<<<<<< HEAD
    interpolation method: log-linear
=======
    observation alias file: ../resources/namemap/test_name_map.yaml
>>>>>>> 9c4bcaec
    vertical coordinate: air_pressure
  linear obs operator test:
    coef TL: 0.1
    tolerance TL: 1.0e-13
    tolerance AD: 1.0e-11
  obs space:
    name: Radiosonde
    obsdatain:
      engine:
        type: H5File
        obsfile: Data/ufo/testinput_tier_1/sondes_obs_2018041500_m.nc4
#   obsdataout:
#     engine:
#       type: H5File
#       obsfile: Data/sondes_obs_2018041500_m_opr_out1.nc4
    simulated variables: [airTemperature]
  geovals:
    filename: Data/ufo/testinput_tier_1/sondes_geoval_2018041500_m.nc4
  vector ref: GsiHofX
  tolerance: 1.0e-06
# Explicit specification of the model and observation vertical coordinates
- obs operator:
    name: VertInterp
<<<<<<< HEAD
    interpolation method: log-linear
=======
    observation alias file: ../resources/namemap/test_name_map.yaml
>>>>>>> 9c4bcaec
    vertical coordinate: air_pressure
    observation vertical coordinate: pressure
    observation vertical coordinate group: MetaData
  linear obs operator test:
    coef TL: 0.1
    tolerance TL: 1.0e-13
    tolerance AD: 1.0e-11
  obs space:
    name: Radiosonde with vertical coordinates listed explicitly
    obsdatain:
      engine:
        type: H5File
        obsfile: Data/ufo/testinput_tier_1/sondes_obs_2018041500_m.nc4
#   obsdataout:
#     engine:
#       type: H5File
#       obsfile: Data/sondes_obs_2018041500_m_opr_out2.nc4
    simulated variables: [airTemperature]
  geovals:
    filename: Data/ufo/testinput_tier_1/sondes_geoval_2018041500_m.nc4
  vector ref: GsiHofX
  tolerance: 1.0e-06
# Tests with explicit specification of the interpolation method
- obs operator:
    name: VertInterp
<<<<<<< HEAD
    interpolation method: log-linear
=======
    observation alias file: ../resources/namemap/test_name_map.yaml
>>>>>>> 9c4bcaec
    vertical coordinate: air_pressure
    observation vertical coordinate: pressure
    observation vertical coordinate group: MetaData
  linear obs operator test:
    coef TL: 0.1
    tolerance TL: 1.0e-13
    tolerance AD: 1.0e-11
  obs space:
    name: Radiosonde with automatic determination of interpolation method
    obsdatain:
      engine:
        type: H5File
        obsfile: Data/ufo/testinput_tier_1/sondes_obs_2018041500_m.nc4
#   obsdataout:
#     engine:
#       type: H5File
#       obsfile: Data/sondes_obs_2018041500_m_opr_out3.nc4
    simulated variables: [airTemperature]
  geovals:
    filename: Data/ufo/testinput_tier_1/sondes_geoval_2018041500_m.nc4
  vector ref: GsiHofX
  tolerance: 1.0e-06
- obs operator:
    name: VertInterp
    observation alias file: ../resources/namemap/test_name_map.yaml
    vertical coordinate: air_pressure
    observation vertical coordinate: pressure
    observation vertical coordinate group: MetaData
    interpolation method: log-linear
  linear obs operator test:
    coef TL: 0.1
    tolerance TL: 1.0e-13
    tolerance AD: 1.0e-11
  obs space:
    name: Radiosonde with log-linear interpolation
    obsdatain:
      engine:
        type: H5File
        obsfile: Data/ufo/testinput_tier_1/sondes_obs_2018041500_m.nc4
#   obsdataout:
#     engine:
#       type: H5File
#       obsfile: Data/sondes_obs_2018041500_m_opr_out4.nc4
    simulated variables: [airTemperature]
  geovals:
    filename: Data/ufo/testinput_tier_1/sondes_geoval_2018041500_m.nc4
  vector ref: GsiHofX
  tolerance: 1.0e-06
- obs operator:
    name: VertInterp
    observation alias file: ../resources/namemap/test_name_map.yaml
    vertical coordinate: air_pressure
    observation vertical coordinate: pressure
    observation vertical coordinate group: MetaData
    interpolation method: linear
  linear obs operator test:
    coef TL: 0.1
    tolerance TL: 1.0e-13
    tolerance AD: 1.0e-11
  obs space:
    name: Radiosonde with linear interpolation
    obsdatain:
      engine:
        type: H5File
        obsfile: Data/ufo/testinput_tier_1/sondes_obs_2018041500_m.nc4
#   obsdataout:
#     engine:
#       type: H5File
#       obsfile: Data/sondes_obs_2018041500_m_opr_out5.nc4
    simulated variables: [airTemperature]
  geovals:
    filename: Data/ufo/testinput_tier_1/sondes_geoval_2018041500_m.nc4
  vector ref: GsiHofX_linear
  tolerance: 1.0e-06

- obs operator:
    name: VertInterp
<<<<<<< HEAD
    interpolation method: log-linear
=======
    observation alias file: ../resources/namemap/test_name_map.yaml
>>>>>>> 9c4bcaec
    vertical coordinate: air_pressure
    observation alias file: ../resources/namemap/test_name_map.yaml
  linear obs operator test:
    coef TL: 0.1
    tolerance TL: 1.0e-13
    tolerance AD: 1.0e-11
  obs space:
    name: Radiosonde
    obsdatain:
      engine:
        type: H5File
        obsfile: Data/ufo/testinput_tier_1/sondes_obs_2018041500_m_conventions.nc4
#   obsdataout:
#     engine:
#       type: H5File
#       obsfile: Data/sondes_obs_2018041500_m_opr_out1.nc4
    simulated variables: [airTemperature]
  geovals:
    filename: Data/ufo/testinput_tier_1/sondes_geoval_2018041500_m.nc4
  vector ref: GsiHofX
  tolerance: 1.0e-06<|MERGE_RESOLUTION|>--- conflicted
+++ resolved
@@ -4,11 +4,8 @@
 observations:
 - obs operator:
     name: VertInterp
-<<<<<<< HEAD
     interpolation method: log-linear
-=======
     observation alias file: ../resources/namemap/test_name_map.yaml
->>>>>>> 9c4bcaec
     vertical coordinate: air_pressure
   linear obs operator test:
     coef TL: 0.1
@@ -32,11 +29,8 @@
 # Explicit specification of the model and observation vertical coordinates
 - obs operator:
     name: VertInterp
-<<<<<<< HEAD
     interpolation method: log-linear
-=======
     observation alias file: ../resources/namemap/test_name_map.yaml
->>>>>>> 9c4bcaec
     vertical coordinate: air_pressure
     observation vertical coordinate: pressure
     observation vertical coordinate group: MetaData
@@ -62,11 +56,8 @@
 # Tests with explicit specification of the interpolation method
 - obs operator:
     name: VertInterp
-<<<<<<< HEAD
     interpolation method: log-linear
-=======
     observation alias file: ../resources/namemap/test_name_map.yaml
->>>>>>> 9c4bcaec
     vertical coordinate: air_pressure
     observation vertical coordinate: pressure
     observation vertical coordinate group: MetaData
@@ -144,11 +135,8 @@
 
 - obs operator:
     name: VertInterp
-<<<<<<< HEAD
     interpolation method: log-linear
-=======
     observation alias file: ../resources/namemap/test_name_map.yaml
->>>>>>> 9c4bcaec
     vertical coordinate: air_pressure
     observation alias file: ../resources/namemap/test_name_map.yaml
   linear obs operator test:
