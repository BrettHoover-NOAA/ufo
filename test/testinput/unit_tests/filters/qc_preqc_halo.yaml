window begin: 2018-04-14T20:30:00Z
window end: 2018-04-15T03:30:00Z

observations:
- obs operator:
    name: VertInterp
<<<<<<< HEAD
    interpolation method: log-linear
    vertical coordinate: air_pressure
=======
    observation alias file: ../resources/namemap/test_name_map.yaml
>>>>>>> 9c4bcaec
  obs space:
    name: Radiosonde
    distribution:
      name: Halo
      halo size: 0
    obsdatain:
      engine:
        type: H5File
        obsfile: Data/ufo/testinput_tier_1/sondes_obs_2018041500_m.nc4
#   obsdataout:
#     engine:
#       type: H5File
#       obsfile: Data/sondes_obs_2018041500_m_preqc_halo_out.nc4
    simulated variables: [airTemperature]
  geovals:
    filename: Data/ufo/testinput_tier_1/sondes_geoval_2018041500_m.nc4
  obs filters:
  - filter: PreQC
    maxvalue: 3
  passedBenchmark: 155
- obs space:
    name: amsua_n19
    distribution:
      name: Halo
      halo size: 0
    obsdatain:
      engine:
        type: H5File
        obsfile: Data/ufo/testinput_tier_1/amsua_n19_obs_2018041500_m.nc4
#   obsdataout:
#     engine:
#       type: H5File
#       obsfile: Data/amsua_n19_obs_2018041500_m_preqc_halo_out.nc4
    simulated variables: [brightnessTemperature]
    channels: 4-8
  obs filters:
  - filter: PreQC
    minvalue: -2
    maxvalue:  8
  passedBenchmark: 377<|MERGE_RESOLUTION|>--- conflicted
+++ resolved
@@ -4,12 +4,9 @@
 observations:
 - obs operator:
     name: VertInterp
-<<<<<<< HEAD
     interpolation method: log-linear
     vertical coordinate: air_pressure
-=======
     observation alias file: ../resources/namemap/test_name_map.yaml
->>>>>>> 9c4bcaec
   obs space:
     name: Radiosonde
     distribution:
