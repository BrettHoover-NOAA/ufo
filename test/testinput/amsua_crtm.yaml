---
test_framework_runtime_config: "--log_level=test_suite"
window_begin: "2018-04-14T21:00:00Z"
window_end: "2018-04-15T03:00:00Z"
LinearObsOpTest: 
 testiterTL: 10
 toleranceTL: 1.0e-10
 toleranceAD: 1.0e-11
Observations: 
 ObsTypes: 
 - ObsType: "CRTM"
   channels: "1-6,9-12,13,15"
   ObsOptions: 
    InspectProfileNumber: 12
    n_Absorbers: 3
    n_Clouds: 2
    n_Aerosols: 0
    Sensor_ID: amsua_n19
    EndianType: little_endian
    CoefficientPath: "Data/"
   ObsData: 
    ObsDataIn: 
     obsfile: "Data/amsua_n19_obs_2018041500_m.nc4"
    ObsDataOut: 
     obsfile: "Data/amsua_n19_obs_2018041500_m_out.nc4"
   GeoVaLs: 
    filename: "Data/amsua_n19_geoval_2018041500_m.nc4"
    random: 0
    window_begin: "2018-04-14T21:00:00Z"
    window_end: "2018-04-15T03:00:00Z"
<<<<<<< HEAD
   vecequiv: GsiHofX  # this only works with CRTM tag/v2.2.3 at this point; use rmsequiv for comparing with develop CRTM
#   rmsequiv: 230.0482
   tolerance: 1.e-5
=======
#   vecequiv: GsiHofX  # this only works with CRTM tag/v2.2.3 at this point; use rmsequiv for comparing with develop CRTM
   rmsequiv: 230.0482
   tolerance: 1.e-6
>>>>>>> c937cef5
   ObsBias: {} <|MERGE_RESOLUTION|>--- conflicted
+++ resolved
@@ -28,13 +28,7 @@
     random: 0
     window_begin: "2018-04-14T21:00:00Z"
     window_end: "2018-04-15T03:00:00Z"
-<<<<<<< HEAD
    vecequiv: GsiHofX  # this only works with CRTM tag/v2.2.3 at this point; use rmsequiv for comparing with develop CRTM
 #   rmsequiv: 230.0482
-   tolerance: 1.e-5
-=======
-#   vecequiv: GsiHofX  # this only works with CRTM tag/v2.2.3 at this point; use rmsequiv for comparing with develop CRTM
-   rmsequiv: 230.0482
    tolerance: 1.e-6
->>>>>>> c937cef5
    ObsBias: {} 