--- conflicted
+++ resolved
@@ -21,12 +21,8 @@
     filename: Data/ufo/testinput_tier_1/instruments/conventional/rass_tv_geoval_2020121500.nc
   obs operator:
     name: VertInterp
-<<<<<<< HEAD
     interpolation method: log-linear
-
-=======
     observation alias file: ../resources/namemap/test_name_map.yaml
->>>>>>> 9c4bcaec
   obs filters:
   #
   # Reject all obs with PreQC mark already set above 3
