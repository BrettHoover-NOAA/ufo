---
test_framework_runtime_config: "--log_level=test_suite"
window_begin: "2018-04-14T21:00:00Z"
window_end: "2018-04-15T03:00:00Z"
Locations: 
 lats: 
 - 45
 - 40
 lons: 
 - 0
 - -100
Observations: 
 ObsTypes: 
 - ObsType: "CRTM"
   channels: "1-15"
   ObsOptions: 
    n_Absorbers: 3
    n_Clouds: 0
    n_Aerosols: 0
    Sensor_ID: sndrD1_g15
    EndianType: little_endian
    CoefficientPath: "Data/"
   ObsData: 
    ObsDataIn: 
     obsfile: "Data/sndrd1_g15_obs_2018041500_m.nc4"
   GeoVaLs: 
    norm: "74212.737121051658"
    filename: "Data/sndrd1_g15_geoval_2018041500_m.nc4"
    random: 0
    window_begin: "2018-04-14T21:00:00Z"
    window_end: "2018-04-15T03:00:00Z"
   ObsBias: {}
 - ObsType: "CRTM"
   channels: "1-15"
   ObsOptions: 
    n_Absorbers: 3
    n_Clouds: 0
    n_Aerosols: 0
    Sensor_ID: sndrD2_g15
    EndianType: little_endian
    CoefficientPath: "Data/"
   ObsData: 
    ObsDataIn: 
     obsfile: "Data/sndrd2_g15_obs_2018041500_m.nc4"
   GeoVaLs: 
    norm: "74288.051612403084"
    filename: "Data/sndrd2_g15_geoval_2018041500_m.nc4"
    random: 0
    window_begin: "2018-04-14T21:00:00Z"
    window_end: "2018-04-15T03:00:00Z"
   ObsBias: {}
 - ObsType: "CRTM"
   channels: "1-15"
   ObsOptions: 
    n_Absorbers: 3
    n_Clouds: 0
    n_Aerosols: 0
    Sensor_ID: sndrD3_g15
    EndianType: little_endian
    CoefficientPath: "Data/"
   ObsData: 
    ObsDataIn: 
     obsfile: "Data/sndrd3_g15_obs_2018041500_m.nc4"
   GeoVaLs: 
    norm: "74304.964259013519"
    filename: "Data/sndrd3_g15_geoval_2018041500_m.nc4"
    random: 0
    window_begin: "2018-04-14T21:00:00Z"
    window_end: "2018-04-15T03:00:00Z"
   ObsBias: {}
 - ObsType: "CRTM"
   channels: "1-15"
   ObsOptions: 
    n_Absorbers: 3
    n_Clouds: 0
    n_Aerosols: 0
    Sensor_ID: sndrD4_g15
    EndianType: little_endian
    CoefficientPath: "Data/"
   ObsData: 
    ObsDataIn: 
     obsfile: "Data/sndrd4_g15_obs_2018041500_m.nc4"
   GeoVaLs: 
    norm: "74258.667545948425"
    filename: "Data/sndrd4_g15_geoval_2018041500_m.nc4"
    random: 0
    window_begin: "2018-04-14T21:00:00Z"
    window_end: "2018-04-15T03:00:00Z"
   ObsBias: {}
 - ObsType: "CRTM"
   channels: "1-15"
   ObsOptions: 
    n_Absorbers: 3
    n_Clouds: 2
    n_Aerosols: 0
    Sensor_ID: amsua_n19
    EndianType: little_endian
    CoefficientPath: "Data/"
   ObsData: 
    ObsDataIn: 
     obsfile: "Data/amsua_n19_obs_2018041500_m.nc4"
   GeoVaLs: 
    norm: "72037.644147104103"
    filename: "Data/amsua_n19_geoval_2018041500_m.nc4"
    random: 0
    window_begin: "2018-04-14T21:00:00Z"
    window_end: "2018-04-15T03:00:00Z"
   ObsBias: {}
 - ObsType: "CRTM"
<<<<<<< HEAD
   channels: "1-15"
   ObsOptions: 
=======
   channels: "1-5"
   ObsOptions:
    n_Absorbers: 3
    n_Clouds: 0
    n_Aerosols: 0
    Sensor_ID: mhs_n19
    EndianType: little_endian
    CoefficientPath: "Data/"
   ObsData:
    ObsDataIn:
     obsfile: "Data/mhs_n19_obs_2018041500_m.nc4"
   GeoVaLs:
    norm: "72133.564628909691"
    filename: "Data/mhs_n19_geoval_2018041500_m.nc4"
    random: 0
    window_begin: "2018-04-14T21:00:00Z"
    window_end: "2018-04-15T03:00:00Z"
   ObsBias: {}
 - ObsType: "CRTM"
   channels: "1,6-7"
   ObsOptions:
>>>>>>> 5999b184
    n_Absorbers: 3
    n_Clouds: 0
    n_Aerosols: 0
    Sensor_ID: hirs4
    EndianType: little_endian
    CoefficientPath: "Data/"
   ObsData: 
    ObsDataIn: 
     obsfile: "Data/hirs4_metop-a_obs_2018041500_m.nc4"
   GeoVaLs: 
    norm: "72023.219124404903"
    filename: "Data/hirs4_metop-a_geoval_2018041500_m.nc4"
    random: 0
    window_begin: "2018-04-14T21:00:00Z"
    window_end: "2018-04-15T03:00:00Z"
   ObsBias: {}
 - ObsType: "Radiosonde"
   ObsData: 
    ObsDataIn: 
     obsfile: "Data/sondes_obs_2018041500_m.nc4"
   variables: 
   - air_temperature
   GeoVaLs: 
    norm: "22355.0135965"
    random: 0
    filename: "Data/sondes_geoval_2018041500_m.nc4"
    window_begin: "2018-04-14T21:00:00Z"
    window_end: "2018-04-15T03:00:00Z"
   ObsBias: {}
 - ObsType: Aod
   channels: "4"
   ObsOptions:
    n_Absorbers: 2
    n_Clouds: 0
    Sensor_ID: "v.viirs-m_npp"
    EndianType: little_endian
    CoefficientPath: "Data/"
    AerosolOption: "aerosols_gocart_nasa"
   ObsData: 
    ObsDataIn: 
     obsfile: "Data/aod_obs_2018041500_m.nc4"
   GeoVaLs: 
    norm: "64817.436359937565"
    filename: "Data/aod_geoval_2018041500_m.nc4"
    random: 0
    window_begin: "2018-04-14T21:00:00Z"
    window_end: "2018-04-15T03:00:00Z"
   ObsBias: {}<|MERGE_RESOLUTION|>--- conflicted
+++ resolved
@@ -107,12 +107,8 @@
     window_end: "2018-04-15T03:00:00Z"
    ObsBias: {}
  - ObsType: "CRTM"
-<<<<<<< HEAD
    channels: "1-15"
    ObsOptions: 
-=======
-   channels: "1-5"
-   ObsOptions:
     n_Absorbers: 3
     n_Clouds: 0
     n_Aerosols: 0
@@ -132,7 +128,6 @@
  - ObsType: "CRTM"
    channels: "1,6-7"
    ObsOptions:
->>>>>>> 5999b184
     n_Absorbers: 3
     n_Clouds: 0
     n_Aerosols: 0
