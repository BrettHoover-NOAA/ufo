# (C) Copyright 2017-2018 UCAR.
#
# This software is licensed under the terms of the Apache Licence Version 2.0
# which can be obtained at http://www.apache.org/licenses/LICENSE-2.0.

# macro to create a symlink from src to dst
function(CREATE_SYMLINK src dst)
    foreach (FILENAME ${ARGN})
        execute_process( COMMAND ${CMAKE_COMMAND} -E create_symlink
            ${src}/${FILENAME}
            ${dst}/${FILENAME} )
        endforeach(FILENAME)
endfunction(CREATE_SYMLINK)

# macro to create a symlink from src to dst with just filename
function(CREATE_SYMLINK_FILENAME src dst)
    foreach (FILENAME ${ARGN})
        get_filename_component(filename ${FILENAME} NAME )
        execute_process( COMMAND ${CMAKE_COMMAND} -E create_symlink
            ${src}/${FILENAME}
            ${dst}/${filename} )
        endforeach(FILENAME)
endfunction(CREATE_SYMLINK_FILENAME)

# Create Data directory for test input config and symlink all files
list( APPEND ufo_test_input
  testinput/abi_ahi_crtm.yaml
  testinput/adt.yaml
  testinput/aircraft.yaml
  testinput/airs_crtm.yaml
  testinput/amsua_crtm.yaml
  testinput/amsua_crtm_bc.yaml
  testinput/amsua_rttov.yaml
  testinput/amsua_qc.yaml
  testinput/amsua_allsky_gsi_qc.yaml
  testinput/amsua_seaice_qc.yaml
  testinput/aod_crtm.yaml
  testinput/atms_crtm.yaml
  testinput/coolskin.yaml
  testinput/cris_crtm.yaml
  testinput/cris_qc.yaml
  testinput/function_clouddetect.yaml
  testinput/function_errflat.yaml
  testinput/function_errftopo.yaml
  testinput/function_errftransmittop.yaml
  testinput/function_errfwavenum.yaml
  testinput/function_velocity.yaml
  testinput/gmi_crtm.yaml
  testinput/genericprof.yaml
  testinput/geovals.yaml
  testinput/geos_aod.yaml
  testinput/geovals_spec.yaml
  testinput/gnssrobndropp1d.yaml
  testinput/gnssrobndropp2d.yaml
  testinput/gnssrobndnbam.yaml
  testinput/gnssrobndnbam_obs_error.yaml
  testinput/gnssrobndnbam_backgroundcheck_qc.yaml
  testinput/gnssrobndnbam_super_refraction.yaml

  testinput/gnssroref.yaml
  testinput/gnssroref_0obs.yaml
  testinput/gnssroref_1obs.yaml
  testinput/gnssro_domain_check.yaml
  testinput/gsisfcmodel.yaml
  testinput/hirs4_crtm.yaml
  testinput/iasi_crtm.yaml
  testinput/iasi_qc.yaml
  testinput/iasi_qc_filters.yaml
  testinput/locations.yaml
  testinput/mhs_crtm.yaml
  testinput/obsdiag_crtm_jacobian.yaml
  testinput/obsdiag_crtm_amsua_jacobian.yaml
  testinput/obsdiag_crtm_amsua_optics.yaml
  testinput/obsdiag_crtm_iasi_jacobian.yaml
  testinput/obsdiag_crtm_iasi_optics.yaml
  testinput/obsfilterdata.yaml
  testinput/processwhere.yaml
  testinput/parameters.yaml
  testinput/qc_backgroundcheck.yaml
  testinput/qc_boundscheck.yaml
  testinput/qc_differencecheck.yaml
  testinput/qc_gauss_thinning.yaml
  testinput/qc_gauss_thinning_unittests.yaml
  testinput/qc_recursive_splitter.yaml
  testinput/qc_poisson_disk_thinning.yaml
  testinput/qc_poisson_disk_thinning_unittests.yaml
  testinput/qc_preqc.yaml
  testinput/qc_thinning.yaml
  testinput/qc_temporal_thinning.yaml
  testinput/qc_temporal_thinning_unittests.yaml
  testinput/radiosonde.yaml
  testinput/radialvelocity.yaml
  testinput/reflectivity.yaml
  testinput/satwind.yaml
  testinput/sbuv2_n19.yaml
  testinput/scatwind.yaml
  testinput/seaicefrac.yaml
  testinput/seaicethick.yaml
  testinput/sea_surface_temp.yaml
  testinput/seviri_crtm.yaml
  testinput/smap_crtm.yaml
  testinput/sndrd1-4_crtm.yaml
  testinput/sfcpcorrected.yaml
  testinput/timeoper.yaml
  testinput/tprof.yaml
  testinput/variables.yaml
  testinput/windprof.yaml
)

file(MAKE_DIRECTORY ${CMAKE_CURRENT_BINARY_DIR}/testinput)
CREATE_SYMLINK( ${CMAKE_CURRENT_SOURCE_DIR} ${CMAKE_CURRENT_BINARY_DIR} ${ufo_test_input} )


# Add files to cmake resources
ecbuild_add_resources( TARGET ufo_test_scripts
                       SOURCES_PACK
                       ${ufo_test_input}
                     )

# Create Data directory for test data and symlink files
list( APPEND ufo_test_data
  atmosphere/abi_g16_geoval_2019042306_m.nc4
  atmosphere/ahi_himawari8_geoval_2019042306_m.nc4
  atmosphere/aircraft_geoval_2018041500_m.nc4
  atmosphere/aircraft_geoval_2018041500_s.nc4
  atmosphere/airs_aqua_geoval_2018041500_m.nc4
  atmosphere/amsua_n19_obsdiag_2018041500_m_bc3.nc4
  atmosphere/amsua_n19_geoval_2018041500_m_bc3.nc4
  atmosphere/amsua_n19_geoval_2018041500_m.nc4
  atmosphere/amsua_n19_geoval_2018041500_s.nc4
  atmosphere/aod_geoval_2018041500_m.nc4
  atmosphere/aod_geoval_2018041500_s.nc4
  atmosphere/atms_npp_geoval_2018041500_m.nc4
  atmosphere/atms_npp_geoval_2018041500_s.nc4
  atmosphere/cris-fsr_npp_geoval_2018041500_m.nc4
  atmosphere/geovals_rttov.nc4
  atmosphere/geos_aod_geoval_2018041500_m.nc4
  atmosphere/gmi_gpm_geoval_2018041500_m.nc4
  atmosphere/gnssro_geoval_2018041500_1obs.nc4
  atmosphere/gnssro_geoval_2018041500_s.nc4
  atmosphere/gnssro_geoval_2018041500_s_2d.nc4
  atmosphere/gnssro_geoval_2018041500_m.nc4
  atmosphere/gnssro_geoval_2018041500_l.nc4
  atmosphere/gsisfc_tsen_geoval_2018041500_m.nc4
  atmosphere/gsisfc_uv_geoval_2018041500_m.nc4
  atmosphere/hirs4_metop-a_geoval_2018041500_m.nc4
  atmosphere/iasi_metop-a_obsdiag_2018041500_m.nc4
  atmosphere/iasi_metop-a_geoval_2018041500_m.nc4
  atmosphere/met_office_thinning.nc4
  atmosphere/met_office_temporal_thinning_surface.nc4
  atmosphere/met_office_temporal_thinning_sonde.nc4
  atmosphere/mhs_n19_geoval_2018041500_m.nc4
  atmosphere/ps_geovals_2018041500_0000.nc4
  atmosphere/radar_dbz_geoval_2019052222.nc4
  atmosphere/radar_rw_geoval_2019052222.nc4
  atmosphere/smap_geoval_2018041500_m.nc4
  atmosphere/satbias_crtm_in
  atmosphere/satwind_geoval_2018041500_m.nc4
  atmosphere/satwind_geoval_2018041500_s.nc4
  atmosphere/sbuv2_n19_geoval_2018041500_m.nc4
  atmosphere/scatwind_geoval_2018041500_m.nc4
  atmosphere/seviri_m08_geoval_2018041500_m.nc4
  atmosphere/sfc_geoval_2018041500_m.nc4
  atmosphere/sndrd1_g15_geoval_2018041500_m.nc4
  atmosphere/sndrd2_g15_geoval_2018041500_m.nc4
  atmosphere/sndrd3_g15_geoval_2018041500_m.nc4
  atmosphere/sndrd4_g15_geoval_2018041500_m.nc4
  atmosphere/sondes_geoval_2018041500_m.nc4
  atmosphere/sondes_geoval_2018041500_s.nc4
  atmosphere/sondes_geoval_2018041500_vs.nc4
  atmosphere/ssmis_f18_geoval_2018041500_m.nc4
  atmosphere/windprof_geoval_2018041500_m.nc4
  marine/coolskin_fake_geovals_2018041500.nc
  marine/cryosat2-2018-04-15_geovals.nc
  marine/icec-2018-04-15_geovals.nc
  marine/Jason-2-2018-04-15_geovals.nc
  marine/profile_2018-04-15_geovals.nc
  marine/sst_obs-2018-04-15_geovals.nc
  filters/filters_testdata.nc4
  filters/met_office_poisson_disk_thinning.nc4
  filters/poisson_disk_thinning_3x3x3x3_regular_grid.nc4
)

file(MAKE_DIRECTORY ${CMAKE_CURRENT_BINARY_DIR}/Data)
CREATE_SYMLINK_FILENAME( ${CMAKE_CURRENT_SOURCE_DIR}/testinput ${CMAKE_CURRENT_BINARY_DIR}/Data ${ufo_test_data} )	

# IODA observation files 
list( APPEND ufo_ioda_test_data
      testinput_tier_1.tar.gz
     )

# Set URL for IODA test files
set(ECBUILD_DOWNLOAD_BASE_URL https://jedi-test-files.s3.amazonaws.com/ioda)

# If local path to testfiles is defined don't download
if (DEFINED ENV{LOCAL_PATH_TESTFILES})
        set(LOCAL_PATH_TESTFILES "$ENV{LOCAL_PATH_TESTFILES}")
endif()

if( NOT DEFINED LOCAL_PATH_TESTFILES )
  set(TESTFILE_DIR ${CMAKE_BINARY_DIR}/test_data/ioda CACHE PATH "data dir for test data")
  file(MAKE_DIRECTORY ${TESTFILE_DIR})
else()
  set(TESTFILE_DIR ${LOCAL_PATH_TESTFILES})
endif()


# Get the current git branch
execute_process(
    COMMAND git rev-parse --abbrev-ref HEAD
    WORKING_DIRECTORY ${CMAKE_CURRENT_SOURCE_DIR}
    OUTPUT_VARIABLE GIT_BRANCH
    OUTPUT_STRIP_TRAILING_WHITESPACE
)

# Check whether the URL exists or not 
ecbuild_check_multiurl(NAMES   ${ufo_ioda_test_data}
                       DIRNAME ${GIT_BRANCH}
                       RESULT  SPECIFIC_TEST_FILES)

# Set distant directory
if(${SPECIFIC_TEST_FILES} MATCHES 0)
    # Download and extract new test files (distant directory = git branch)
    set(DIRNAME ${GIT_BRANCH})
    message(STATUS "GIT_BRANCH found")
else()
    # Download and extract develop test files (distant directory = develop)
    set(DIRNAME "develop")
    message(STATUS "GIT_BRANCH not found, download develop")

endif()
message(STATUS "Test data downloaded from: " ${ECBUILD_DOWNLOAD_BASE_URL}/${DIRNAME})
# Run test to download data
ecbuild_get_test_multidata ( TARGET get_ioda_test_data_ufo
                             NAMES ${ufo_ioda_test_data}
                             DIRNAME ${DIRNAME}
                             DIRLOCAL ${TESTFILE_DIR}
                             EXTRACT
                            )

execute_process( COMMAND ${CMAKE_COMMAND} -E create_symlink
                 ${TESTFILE_DIR}
                 ${CMAKE_CURRENT_BINARY_DIR}/Data/ioda
                )

#####################################################################

ecbuild_add_executable( TARGET  test_ObsOperator.x
                        SOURCES mains/TestObsOperator.cc
                        LIBS    ufo
                       )

ecbuild_add_executable( TARGET  test_ObsOperatorTLAD.x
                        SOURCES mains/TestObsOperatorTLAD.cc
                        LIBS    ufo
                       )

ecbuild_add_executable( TARGET  test_ObsFilters.x
                        SOURCES mains/TestObsFilters.cc
                        LIBS    ufo
                       )

####################################################################
# Test Locations, GeoVaLs with oops tests:

ecbuild_add_test( TARGET  test_ufo_geovals
                  SOURCES mains/TestGeoVaLs.cc
                  ARGS    "testinput/geovals.yaml"
                  ENVIRONMENT OOPS_TRAPFPE=1
                  LIBS    ufo )

ecbuild_add_test( TARGET  test_ufo_locations
                  SOURCES mains/TestLocations.cc
                  ARGS    "testinput/locations.yaml"
                  ENVIRONMENT OOPS_TRAPFPE=1
                  LIBS    ufo )

# Test UFO-specific classes:

ecbuild_add_test( TARGET  test_ufo_obsfilterdata
                  SOURCES mains/TestObsFilterData.cc
                  ARGS    "testinput/obsfilterdata.yaml"
                  ENVIRONMENT OOPS_TRAPFPE=1
                  LIBS    ufo )

ecbuild_add_test( TARGET  test_ufo_variables
                  SOURCES mains/TestVariables.cc
                  ARGS    "testinput/variables.yaml"
                  ENVIRONMENT OOPS_TRAPFPE=1
                  LIBS    ufo )

ecbuild_add_test( TARGET  test_ufo_geovals_spec
                  SOURCES mains/TestGeoVaLsSpec.cc
                  ARGS    "testinput/geovals_spec.yaml"
                  ENVIRONMENT OOPS_TRAPFPE=1
                  LIBS    ufo )

# Test Obs Operators and TLAD

ecbuild_add_test( TARGET  test_ufo_opr_gsi_sfc_model
                  COMMAND ${CMAKE_BINARY_DIR}/bin/test_ObsOperator.x
                  ARGS    "testinput/gsisfcmodel.yaml"
                  ENVIRONMENT OOPS_TRAPFPE=1
                  DEPENDS test_ObsOperator.x )

if ( ${CRTM_FOUND} )
    ecbuild_add_test( TARGET  test_ufo_opr_crtm_amsua
                      COMMAND ${CMAKE_BINARY_DIR}/bin/test_ObsOperator.x
                      ARGS    "testinput/amsua_crtm.yaml"
                      ENVIRONMENT OOPS_TRAPFPE=1
                      DEPENDS test_ObsOperator.x )

    ecbuild_add_test( TARGET  test_ufo_opr_crtm_bc_amsua
                      COMMAND ${CMAKE_BINARY_DIR}/bin/test_ObsOperator.x
                      ARGS    "testinput/amsua_crtm_bc.yaml"
                      ENVIRONMENT OOPS_TRAPFPE=1
                      DEPENDS test_ObsOperator.x )

    ecbuild_add_test( TARGET  test_ufo_linopr_crtm_amsua
                      COMMAND ${CMAKE_BINARY_DIR}/bin/test_ObsOperatorTLAD.x
                      ARGS    "testinput/amsua_crtm.yaml"
                      ENVIRONMENT OOPS_TRAPFPE=1
                      DEPENDS test_ObsOperatorTLAD.x )

    ecbuild_add_test( TARGET  test_ufo_linopr_crtm_bc_amsua
                      COMMAND ${CMAKE_BINARY_DIR}/bin/test_ObsOperatorTLAD.x
                      ARGS    "testinput/amsua_crtm_bc.yaml"
                      ENVIRONMENT OOPS_TRAPFPE=1
                      DEPENDS test_ObsOperatorTLAD.x )

    #ecbuild_add_test( TARGET  test_ufo_opr_crtm_atms
    #                  COMMAND ${CMAKE_BINARY_DIR}/bin/test_ObsOperator.x
    #                  ARGS    "testinput/atms_crtm.yaml"
    #                  ENVIRONMENT OOPS_TRAPFPE=1
    #                  DEPENDS test_ObsOperator.x )

    ecbuild_add_test( TARGET  test_ufo_linopr_crtm_atms
                      COMMAND ${CMAKE_BINARY_DIR}/bin/test_ObsOperatorTLAD.x
                      ARGS    "testinput/atms_crtm.yaml"
                      ENVIRONMENT OOPS_TRAPFPE=1
                      DEPENDS test_ObsOperatorTLAD.x )

    ecbuild_add_test( TARGET  test_ufo_opr_crtm_gmi
                      COMMAND ${CMAKE_BINARY_DIR}/bin/test_ObsOperator.x
                      ARGS    "testinput/gmi_crtm.yaml"
                      ENVIRONMENT OOPS_TRAPFPE=1
                      DEPENDS test_ObsOperator.x )

    ecbuild_add_test( TARGET  test_ufo_linopr_crtm_gmi
                      COMMAND ${CMAKE_BINARY_DIR}/bin/test_ObsOperatorTLAD.x
                      ARGS    "testinput/gmi_crtm.yaml"
                      ENVIRONMENT OOPS_TRAPFPE=1
                      DEPENDS test_ObsOperatorTLAD.x )

    ecbuild_add_test( TARGET  test_ufo_opr_crtm_smap
                      COMMAND ${CMAKE_BINARY_DIR}/bin/test_ObsOperator.x
                      ARGS    "testinput/smap_crtm.yaml"
                      ENVIRONMENT OOPS_TRAPFPE=1
                      DEPENDS test_ObsOperator.x )

    ecbuild_add_test( TARGET  test_ufo_opr_crtm_seviri
                      COMMAND ${CMAKE_BINARY_DIR}/bin/test_ObsOperator.x
                      ARGS    "testinput/seviri_crtm.yaml"
                      ENVIRONMENT OOPS_TRAPFPE=1
                      DEPENDS test_ObsOperator.x )

    ecbuild_add_test( TARGET  test_ufo_linopr_crtm_seviri
                      COMMAND ${CMAKE_BINARY_DIR}/bin/test_ObsOperatorTLAD.x
                      ARGS    "testinput/seviri_crtm.yaml"
                      ENVIRONMENT OOPS_TRAPFPE=1
                      DEPENDS test_ObsOperatorTLAD.x )

    ecbuild_add_test( TARGET  test_ufo_opr_crtm_cris
                      COMMAND ${CMAKE_BINARY_DIR}/bin/test_ObsOperator.x
                      ARGS    "testinput/cris_crtm.yaml"
                      ENVIRONMENT OOPS_TRAPFPE=1
                      DEPENDS test_ObsOperator.x )

    ecbuild_add_test( TARGET  test_ufo_linopr_crtm_cris
                      COMMAND ${CMAKE_BINARY_DIR}/bin/test_ObsOperatorTLAD.x
                      ARGS    "testinput/cris_crtm.yaml"
                      ENVIRONMENT OOPS_TRAPFPE=1
                      DEPENDS test_ObsOperatorTLAD.x )

    ecbuild_add_test( TARGET  test_ufo_opr_crtm_mhs
                      COMMAND ${CMAKE_BINARY_DIR}/bin/test_ObsOperator.x
                      ARGS    "testinput/mhs_crtm.yaml"
                      ENVIRONMENT OOPS_TRAPFPE=1
                      DEPENDS test_ObsOperator.x )

    ecbuild_add_test( TARGET  test_ufo_linopr_crtm_mhs
                      COMMAND ${CMAKE_BINARY_DIR}/bin/test_ObsOperatorTLAD.x
                      ARGS    "testinput/mhs_crtm.yaml"
                      ENVIRONMENT OOPS_TRAPFPE=1
                      DEPENDS test_ObsOperatorTLAD.x )

    ecbuild_add_test( TARGET  test_ufo_opr_crtm_iasi
                      MPI     2
                      COMMAND ${CMAKE_BINARY_DIR}/bin/test_ObsOperator.x
                      ARGS    "testinput/iasi_crtm.yaml"
                      ENVIRONMENT OOPS_TRAPFPE=1
                      DEPENDS test_ObsOperator.x )

    ecbuild_add_test( TARGET  test_ufo_linopr_crtm_iasi
                      COMMAND ${CMAKE_BINARY_DIR}/bin/test_ObsOperatorTLAD.x
                      ARGS    "testinput/iasi_crtm.yaml"
                      ENVIRONMENT OOPS_TRAPFPE=1
                      DEPENDS test_ObsOperatorTLAD.x )

    ecbuild_add_test( TARGET  test_ufo_opr_crtm_sndrd1-4
                      COMMAND ${CMAKE_BINARY_DIR}/bin/test_ObsOperator.x
                      ARGS    "testinput/sndrd1-4_crtm.yaml"
                      ENVIRONMENT OOPS_TRAPFPE=1
                      DEPENDS test_ObsOperator.x )

    ecbuild_add_test( TARGET  test_ufo_linopr_crtm_sndrd1-4
                      COMMAND ${CMAKE_BINARY_DIR}/bin/test_ObsOperatorTLAD.x
                      ARGS    "testinput/sndrd1-4_crtm.yaml"
                      ENVIRONMENT OOPS_TRAPFPE=1
                      DEPENDS test_ObsOperatorTLAD.x )

    ecbuild_add_test( TARGET  test_ufo_opr_crtm_airs
                      MPI     4
                      COMMAND ${CMAKE_BINARY_DIR}/bin/test_ObsOperator.x
                      ARGS    "testinput/airs_crtm.yaml"
                      ENVIRONMENT OOPS_TRAPFPE=1
                      DEPENDS test_ObsOperator.x )

    ecbuild_add_test( TARGET  test_ufo_linopr_crtm_airs
                      COMMAND ${CMAKE_BINARY_DIR}/bin/test_ObsOperatorTLAD.x
                      ARGS    "testinput/airs_crtm.yaml"
                      ENVIRONMENT OOPS_TRAPFPE=1
                      DEPENDS test_ObsOperatorTLAD.x )

    ecbuild_add_test( TARGET  test_ufo_opr_crtm_hirs4
                      COMMAND ${CMAKE_BINARY_DIR}/bin/test_ObsOperator.x
                      ARGS    "testinput/hirs4_crtm.yaml"
                      ENVIRONMENT OOPS_TRAPFPE=1
                      DEPENDS test_ObsOperator.x )

    ecbuild_add_test( TARGET  test_ufo_linopr_crtm_hirs4
                      COMMAND ${CMAKE_BINARY_DIR}/bin/test_ObsOperatorTLAD.x
                      ARGS    "testinput/hirs4_crtm.yaml"
                      ENVIRONMENT OOPS_TRAPFPE=1
                      DEPENDS test_ObsOperatorTLAD.x )

    ecbuild_add_test( TARGET  test_ufo_opr_crtm_abi_ahi
                      COMMAND ${CMAKE_BINARY_DIR}/bin/test_ObsOperator.x
                      ARGS    "testinput/abi_ahi_crtm.yaml"
                      ENVIRONMENT OOPS_TRAPFPE=1
                      DEPENDS test_ObsOperator.x )

    ecbuild_add_test( TARGET  test_ufo_linopr_crtm_abi_ahi
                      COMMAND ${CMAKE_BINARY_DIR}/bin/test_ObsOperatorTLAD.x
                      ARGS    "testinput/abi_ahi_crtm.yaml"
                      ENVIRONMENT OOPS_TRAPFPE=1
                      DEPENDS test_ObsOperatorTLAD.x )

    ecbuild_add_test( TARGET  test_ufo_opr_aod
                      COMMAND ${CMAKE_BINARY_DIR}/bin/test_ObsOperator.x
                      ARGS    "testinput/aod_crtm.yaml"
                      ENVIRONMENT OOPS_TRAPFPE=1
                      DEPENDS test_ObsOperator.x )

    ecbuild_add_test( TARGET  test_ufo_linopr_aod
                      COMMAND ${CMAKE_BINARY_DIR}/bin/test_ObsOperatorTLAD.x
                      ARGS    "testinput/aod_crtm.yaml"
                      ENVIRONMENT OOPS_TRAPFPE=1
                      DEPENDS test_ObsOperatorTLAD.x )
endif ( ${CRTM_FOUND} )

if( ${RTTOV_FOUND} )
  ecbuild_add_test( TARGET  test_ufo_opr_rttov_amsua
                    COMMAND ${CMAKE_BINARY_DIR}/bin/test_ObsOperator.x
                    ARGS    "testinput/amsua_rttov.yaml"
                    ENVIRONMENT OOPS_TRAPFPE=1
                    DEPENDS test_ObsOperator.x )

  ecbuild_add_test( TARGET  test_ufo_linopr_rttov_amsua
                    COMMAND ${CMAKE_BINARY_DIR}/bin/test_ObsOperatorTLAD.x
                    ARGS    "testinput/amsua_rttov.yaml"
                    ENVIRONMENT OOPS_TRAPFPE=1
                    DEPENDS test_ObsOperatorTLAD.x )
endif( ${RTTOV_FOUND} )

ecbuild_add_test( TARGET  test_ufo_opr_atminterplay_sbuv2_n19
                  COMMAND ${CMAKE_BINARY_DIR}/bin/test_ObsOperator.x
                  ARGS    "testinput/sbuv2_n19.yaml"
                  ENVIRONMENT OOPS_TRAPFPE=1
                  DEPENDS test_ObsOperator.x )

ecbuild_add_test( TARGET  test_ufo_opr_vertinterp_radiosonde
                  MPI     4
                  COMMAND ${CMAKE_BINARY_DIR}/bin/test_ObsOperator.x
                  ARGS    "testinput/radiosonde.yaml"
                  ENVIRONMENT OOPS_TRAPFPE=1
                  DEPENDS test_ObsOperator.x )

ecbuild_add_test( TARGET  test_ufo_linopr_vertinterp_radiosonde
                  COMMAND ${CMAKE_BINARY_DIR}/bin/test_ObsOperatorTLAD.x
                  ARGS    "testinput/radiosonde.yaml"
                  ENVIRONMENT OOPS_TRAPFPE=1
                  DEPENDS test_ObsOperatorTLAD.x )

ecbuild_add_test( TARGET  test_ufo_timeoper_opr
                  COMMAND ${CMAKE_BINARY_DIR}/bin/test_ObsOperator.x
                  ARGS    "testinput/timeoper.yaml"
                  DEPENDS test_ObsOperator.x )

ecbuild_add_test( TARGET  test_ufo_vertinterp_aircraft_opr
                  MPI     4
                  COMMAND ${CMAKE_BINARY_DIR}/bin/test_ObsOperator.x
                  ARGS    "testinput/aircraft.yaml"
                  ENVIRONMENT OOPS_TRAPFPE=1
                  DEPENDS test_ObsOperator.x )

ecbuild_add_test( TARGET  test_ufo_linopr_vertinterp_aircraft
                  COMMAND ${CMAKE_BINARY_DIR}/bin/test_ObsOperatorTLAD.x
                  ARGS    "testinput/aircraft.yaml"
                  ENVIRONMENT OOPS_TRAPFPE=1
                  DEPENDS test_ObsOperatorTLAD.x )

ecbuild_add_test( TARGET  test_ufo_linopr_vertinterp_satwind
                  MPI     4
                  COMMAND ${CMAKE_BINARY_DIR}/bin/test_ObsOperator.x
                  ARGS    "testinput/satwind.yaml"
                  ENVIRONMENT OOPS_TRAPFPE=1
                  DEPENDS test_ObsOperator.x )

ecbuild_add_test( TARGET  test_ufo_opr_timeoper
                  MPI     4
                  COMMAND ${CMAKE_BINARY_DIR}/bin/test_ObsOperator.x
                  ARGS    "testinput/timeoper.yaml"
                  ENVIRONMENT OOPS_TRAPFPE=1
                  DEPENDS test_ObsOperator.x )

ecbuild_add_test( TARGET  test_ufo_linopr_timeoper
                  MPI     4
                  COMMAND ${CMAKE_BINARY_DIR}/bin/test_ObsOperatorTLAD.x
                  ARGS    "testinput/timeoper.yaml"
                  ENVIRONMENT OOPS_TRAPFPE=1
                  DEPENDS test_ObsOperatorTLAD.x )

ecbuild_add_test( TARGET  test_ufo_opr_gnssroRef
                  COMMAND ${CMAKE_BINARY_DIR}/bin/test_ObsOperator.x
                  ARGS    "testinput/gnssroref.yaml"
                  ENVIRONMENT OOPS_TRAPFPE=1
                  DEPENDS test_ObsOperator.x )

ecbuild_add_test( TARGET  test_ufo_opr_gnssroRef_0obs
                  COMMAND ${CMAKE_BINARY_DIR}/bin/test_ObsOperator.x
                  ARGS    "testinput/gnssroref_0obs.yaml"
                  ENVIRONMENT OOPS_TRAPFPE=1
                  DEPENDS test_ObsOperator.x )

ecbuild_add_test( TARGET  test_ufo_opr_gnssroRef_1obs
                  COMMAND ${CMAKE_BINARY_DIR}/bin/test_ObsOperator.x
                  ARGS    "testinput/gnssroref_1obs.yaml"
                  ENVIRONMENT OOPS_TRAPFPE=1
                  DEPENDS test_ObsOperator.x )

ecbuild_add_test( TARGET  test_ufo_opr_gnssroRef_1obs_2pe
                  MPI     2
                  COMMAND ${CMAKE_BINARY_DIR}/bin/test_ObsOperator.x
                  ARGS    "testinput/gnssroref_1obs.yaml"
                  ENVIRONMENT OOPS_TRAPFPE=1
                  DEPENDS test_ObsOperator.x )

ecbuild_add_test( TARGET  test_ufo_linopr_gnssroRef
                  COMMAND ${CMAKE_BINARY_DIR}/bin/test_ObsOperatorTLAD.x
                  ARGS    "testinput/gnssroref.yaml"
                  ENVIRONMENT OOPS_TRAPFPE=1
                  DEPENDS test_ObsOperatorTLAD.x )

ecbuild_add_test( TARGET  test_ufo_opr_gnssroBndNBAM
                  MPI     2
                  COMMAND ${CMAKE_BINARY_DIR}/bin/test_ObsOperator.x
                  ARGS    "testinput/gnssrobndnbam.yaml"
                  ENVIRONMENT OOPS_TRAPFPE=1
                  DEPENDS test_ObsOperator.x )


ecbuild_add_test( TARGET  test_ufo_super_refraction_gnssroBndNBAM
                  MPI     2
                  COMMAND ${CMAKE_BINARY_DIR}/bin/test_ObsOperator.x
                  ARGS    "testinput/gnssrobndnbam_super_refraction.yaml"
                  DEPENDS test_ObsOperator.x )

ecbuild_add_test( TARGET  test_ufo_linopr_gnssroBndNBAM
                  MPI     2
                  COMMAND ${CMAKE_BINARY_DIR}/bin/test_ObsOperatorTLAD.x
                  ARGS    "testinput/gnssrobndnbam.yaml"
                  ENVIRONMENT OOPS_TRAPFPE=1
                  DEPENDS test_ObsOperatorTLAD.x )

if( ${ROPP-UFO_FOUND} )
ecbuild_add_test( TARGET  test_ufo_opr_gnssroBndROPP1D
                  COMMAND ${CMAKE_BINARY_DIR}/bin/test_ObsOperator.x
                  ARGS    "testinput/gnssrobndropp1d.yaml"
                  ENVIRONMENT OOPS_TRAPFPE=1
                  DEPENDS test_ObsOperator.x )

ecbuild_add_test( TARGET  test_ufo_linopr_gnssroBndROPP1D
                  COMMAND ${CMAKE_BINARY_DIR}/bin/test_ObsOperatorTLAD.x
                  ARGS    "testinput/gnssrobndropp1d.yaml"
                  ENVIRONMENT OOPS_TRAPFPE=1
                  DEPENDS test_ObsOperatorTLAD.x )

ecbuild_add_test( TARGET  test_ufo_opr_gnssroBndROPP2D
                  COMMAND ${CMAKE_BINARY_DIR}/bin/test_ObsOperator.x
                  ARGS    "testinput/gnssrobndropp2d.yaml"
                  ENVIRONMENT OOPS_TRAPFPE=1
                  DEPENDS test_ObsOperator.x )

ecbuild_add_test( TARGET  test_ufo_linopr_gnssroBndROPP2D
                  COMMAND ${CMAKE_BINARY_DIR}/bin/test_ObsOperatorTLAD.x
                  ARGS    "testinput/gnssrobndropp2d.yaml"
                  ENVIRONMENT OOPS_TRAPFPE=1
                  DEPENDS test_ObsOperatorTLAD.x )
endif( ${ROPP-UFO_FOUND} )

#ecbuild_add_test( TARGET  test_ufo_opr_windprof
#                  COMMAND ${CMAKE_BINARY_DIR}/bin/test_ObsOperator.x
#                  ARGS    "testinput/windprof.yaml"
#                  ENVIRONMENT OOPS_TRAPFPE=1
#                  DEPENDS test_ObsOperator.x )

# Marine UFO tests
ecbuild_add_test( TARGET  test_ufo_opr_seaicefrac
                  COMMAND ${CMAKE_BINARY_DIR}/bin/test_ObsOperator.x
                  ARGS    "testinput/seaicefrac.yaml"
                  ENVIRONMENT OOPS_TRAPFPE=1
                  DEPENDS test_ObsOperator.x )

ecbuild_add_test( TARGET  test_ufo_linopr_seaicefrac
                  COMMAND ${CMAKE_BINARY_DIR}/bin/test_ObsOperatorTLAD.x
                  ARGS    "testinput/seaicefrac.yaml"
                  ENVIRONMENT OOPS_TRAPFPE=1
                  DEPENDS test_ObsOperatorTLAD.x )

ecbuild_add_test( TARGET  test_ufo_opr_seaicethick
                  COMMAND ${CMAKE_BINARY_DIR}/bin/test_ObsOperator.x
                  ARGS    "testinput/seaicethick.yaml"
                  ENVIRONMENT OOPS_TRAPFPE=1
                  DEPENDS test_ObsOperator.x )

ecbuild_add_test( TARGET  test_ufo_linopr_seaicethick
                  COMMAND ${CMAKE_BINARY_DIR}/bin/test_ObsOperatorTLAD.x
                  ARGS    "testinput/seaicethick.yaml"
                  ENVIRONMENT OOPS_TRAPFPE=1
                  DEPENDS test_ObsOperatorTLAD.x )

ecbuild_add_test( TARGET  test_ufo_opr_identity_sst
                  COMMAND ${CMAKE_BINARY_DIR}/bin/test_ObsOperator.x
                  ARGS    "testinput/sea_surface_temp.yaml"
                  ENVIRONMENT OOPS_TRAPFPE=1
                  DEPENDS test_ObsOperator.x )

ecbuild_add_test( TARGET  test_ufo_linopr_identity_sst
                  COMMAND ${CMAKE_BINARY_DIR}/bin/test_ObsOperatorTLAD.x
                  ARGS    "testinput/sea_surface_temp.yaml"
                  ENVIRONMENT OOPS_TRAPFPE=1
                  DEPENDS test_ObsOperatorTLAD.x )

ecbuild_add_test( TARGET  test_ufo_opr_adt
                  COMMAND ${CMAKE_BINARY_DIR}/bin/test_ObsOperator.x
                  ARGS    "testinput/adt.yaml"
                  ENVIRONMENT OOPS_TRAPFPE=1
                  DEPENDS test_ObsOperator.x )

ecbuild_add_test( TARGET  test_ufo_linopr_adt
                  COMMAND ${CMAKE_BINARY_DIR}/bin/test_ObsOperatorTLAD.x
                  ARGS    "testinput/adt.yaml"
                  ENVIRONMENT OOPS_TRAPFPE=1
                  DEPENDS test_ObsOperatorTLAD.x )

ecbuild_add_test( TARGET  test_ufo_opr_coolskin
                  COMMAND ${CMAKE_BINARY_DIR}/bin/test_ObsOperator.x
                  ARGS    "testinput/coolskin.yaml"
                  ENVIRONMENT OOPS_TRAPFPE=1
                  DEPENDS test_ObsOperator.x )

ecbuild_add_test( TARGET  test_ufo_linopr_coolskin
                  COMMAND ${CMAKE_BINARY_DIR}/bin/test_ObsOperatorTLAD.x
                  ARGS    "testinput/coolskin.yaml"
                  ENVIRONMENT OOPS_TRAPFPE=1
                  DEPENDS test_ObsOperatorTLAD.x )

if( ${GSW_FOUND} )
    ecbuild_add_test( TARGET  test_ufo_opr_insitutemperature
                      COMMAND ${CMAKE_BINARY_DIR}/bin/test_ObsOperator.x
                      ARGS    "testinput/tprof.yaml"
                      ENVIRONMENT OOPS_TRAPFPE=1
                      DEPENDS test_ObsOperator.x )

    ecbuild_add_test( TARGET  test_ufo_linopr_insitutemperature
                      COMMAND ${CMAKE_BINARY_DIR}/bin/test_ObsOperatorTLAD.x
                      ARGS    "testinput/tprof.yaml"
                      ENVIRONMENT OOPS_TRAPFPE=1
                      DEPENDS test_ObsOperatorTLAD.x )

    ecbuild_add_test( TARGET  test_ufo_opr_marinevertinterp
                      COMMAND ${CMAKE_BINARY_DIR}/bin/test_ObsOperator.x
                      ARGS    "testinput/genericprof.yaml"
                      ENVIRONMENT OOPS_TRAPFPE=1
                      DEPENDS test_ObsOperator.x )

    ecbuild_add_test( TARGET  test_ufo_linopr_marinevertinterp
                      COMMAND ${CMAKE_BINARY_DIR}/bin/test_ObsOperatorTLAD.x
                      ARGS    "testinput/genericprof.yaml"
                      ENVIRONMENT OOPS_TRAPFPE=1
                      DEPENDS test_ObsOperatorTLAD.x )

endif( ${GSW_FOUND} )

if( ${GEOS-AERO_FOUND} )

ecbuild_add_test( TARGET  test_ufo_geos_aero_opr
                  MPI     4
                  SOURCES mains/TestObsOperator.cc
                  ARGS    "testinput/geos_aod.yaml"
                  LIBS    ufo )

ecbuild_add_test( TARGET  test_ufo_geos_aero_tlad
                  SOURCES mains/TestObsOperatorTLAD.cc
                  ARGS    "testinput/geos_aod.yaml"
                  LIBS    ufo )

endif( ${GEOS-AERO_FOUND} )


ecbuild_add_test( TARGET  test_ufo_opr_radarreflectivity
                  COMMAND ${CMAKE_BINARY_DIR}/bin/test_ObsOperator.x
                  ARGS    "testinput/reflectivity.yaml"
                  ENVIRONMENT OOPS_TRAPFPE=1
                  DEPENDS test_ObsOperator.x )

ecbuild_add_test( TARGET  test_ufo_opr_radarradialvelocity
                  COMMAND ${CMAKE_BINARY_DIR}/bin/test_ObsOperator.x
                  ARGS    "testinput/radialvelocity.yaml"
                  ENVIRONMENT OOPS_TRAPFPE=1
                  DEPENDS test_ObsOperator.x )

# Test UFO ObsFilters (generic)

ecbuild_add_test( TARGET  test_ufo_qc_gen_processwhere
                  SOURCES mains/TestProcessWhere.cc
                  ARGS    "testinput/processwhere.yaml"
                  ENVIRONMENT OOPS_TRAPFPE=1
                  LIBS    ufo )

ecbuild_add_test( TARGET  test_ufo_qc_gen_backgroundcheck
                  COMMAND ${CMAKE_BINARY_DIR}/bin/test_ObsFilters.x
                  ARGS    "testinput/qc_backgroundcheck.yaml"
                  ENVIRONMENT OOPS_TRAPFPE=1
                  DEPENDS test_ObsFilters.x )

ecbuild_add_test( TARGET  test_ufo_qc_gen_boundscheck
                  COMMAND ${CMAKE_BINARY_DIR}/bin/test_ObsFilters.x
                  ARGS    "testinput/qc_boundscheck.yaml"
                  ENVIRONMENT OOPS_TRAPFPE=1
                  DEPENDS test_ObsFilters.x )

ecbuild_add_test( TARGET  test_ufo_qc_gen_differencecheck
                  COMMAND ${CMAKE_BINARY_DIR}/bin/test_ObsFilters.x
                  ARGS    "testinput/qc_differencecheck.yaml"
                  ENVIRONMENT OOPS_TRAPFPE=1
                  DEPENDS test_ObsFilters.x )

ecbuild_add_test( TARGET  test_ufo_qc_thinning
                  COMMAND ${CMAKE_BINARY_DIR}/bin/test_ObsFilters.x
                  ARGS    "testinput/qc_thinning.yaml"
                  ENVIRONMENT OOPS_TRAPFPE=1
                  DEPENDS test_ObsFilters.x )

ecbuild_add_test( TARGET  test_ufo_qc_gauss_thinning
                  COMMAND ${CMAKE_BINARY_DIR}/bin/test_ObsFilters.x
                  ARGS    "testinput/qc_gauss_thinning.yaml"
                  ENVIRONMENT OOPS_TRAPFPE=1
                  DEPENDS test_ObsFilters.x )

ecbuild_add_test( TARGET  test_ufo_qc_poisson_disk_thinning
                  COMMAND ${CMAKE_BINARY_DIR}/bin/test_ObsFilters.x
                  ARGS    "testinput/qc_poisson_disk_thinning.yaml"
                  ENVIRONMENT OOPS_TRAPFPE=1
                  DEPENDS test_ObsFilters.x )

ecbuild_add_test( TARGET  test_ufo_qc_preqc
                  COMMAND ${CMAKE_BINARY_DIR}/bin/test_ObsFilters.x
                  ARGS    "testinput/qc_preqc.yaml"
                  ENVIRONMENT OOPS_TRAPFPE=1
                  DEPENDS test_ObsFilters.x )

ecbuild_add_test( TARGET  test_ufo_qc_temporalthinning
                  COMMAND ${CMAKE_BINARY_DIR}/bin/test_ObsFilters.x
                  ARGS    "testinput/qc_temporal_thinning.yaml"
                  ENVIRONMENT OOPS_TRAPFPE=1
                  DEPENDS test_ObsFilters.x )

# Test UFO ObsFilters (specific)

ecbuild_add_test( TARGET  test_ufo_gaussianthinning
                  SOURCES mains/TestGaussianThinning.cc
                  ARGS    "testinput/qc_gauss_thinning_unittests.yaml"
                  ENVIRONMENT OOPS_TRAPFPE=1
                  LIBS    ufo)

ecbuild_add_test( TARGET  test_ufo_recursivesplitter
                  SOURCES mains/TestRecursiveSplitter.cc
                  # This test doesn't need a configuration file, but oops::Run::Run() requires
                  # a path to a configuration file to be passed in the first command-line parameter.
                  ARGS    "testinput/qc_recursive_splitter.yaml"
                  ENVIRONMENT OOPS_TRAPFPE=1
                  LIBS    ufo)

<<<<<<< HEAD
ecbuild_add_test( TARGET  test_ufo_qc_poisson_disk_thinning_unittests
                  SOURCES mains/TestPoissonDiskThinning.cc
                  ARGS    "testinput/qc_poisson_disk_thinning_unittests.yaml"
=======
ecbuild_add_test( TARGET  test_ufo_temporalthinning
                  SOURCES mains/TestTemporalThinning.cc
                  ARGS    "testinput/qc_temporal_thinning_unittests.yaml"
>>>>>>> efe37b37
                  ENVIRONMENT OOPS_TRAPFPE=1
                  LIBS    ufo)

# Test Functions

ecbuild_add_test( TARGET  test_ufo_function_clouddetect
                  SOURCES mains/TestObsFunction.cc
                  ARGS    "testinput/function_clouddetect.yaml"
                  ENVIRONMENT OOPS_TRAPFPE=1
                  LIBS    ufo)

ecbuild_add_test( TARGET  test_ufo_function_errflat
                  SOURCES mains/TestObsFunction.cc
                  ARGS    "testinput/function_errflat.yaml"
                  ENVIRONMENT OOPS_TRAPFPE=1
                  LIBS    ufo)

ecbuild_add_test( TARGET  test_ufo_function_errftopo
                  SOURCES mains/TestObsFunction.cc
                  ARGS    "testinput/function_errftopo.yaml"
                  ENVIRONMENT OOPS_TRAPFPE=1
                  LIBS    ufo)

ecbuild_add_test( TARGET  test_ufo_function_errftransmittop
                  SOURCES mains/TestObsFunction.cc
                  ARGS    "testinput/function_errftransmittop.yaml"
                  ENVIRONMENT OOPS_TRAPFPE=1
                  LIBS    ufo)

ecbuild_add_test( TARGET  test_ufo_function_errfwavenum
                  SOURCES mains/TestObsFunction.cc
                  ARGS    "testinput/function_errfwavenum.yaml"
                  ENVIRONMENT OOPS_TRAPFPE=1
                  LIBS    ufo)

ecbuild_add_test( TARGET  test_ufo_function_velocity
                  SOURCES mains/TestObsFunction.cc
                  ARGS    "testinput/function_velocity.yaml"
                  ENVIRONMENT OOPS_TRAPFPE=1
                  LIBS    ufo)

# Test Diagnostics

if ( ${CRTM_FOUND} )
    ecbuild_add_test( TARGET  test_ufo_obsdiag_crtm_jacobian
                      SOURCES mains/TestObsDiagnostics.cc
                      ARGS    "testinput/obsdiag_crtm_jacobian.yaml"
                      ENVIRONMENT OOPS_TRAPFPE=1
                      LIBS    ufo)

    ecbuild_add_test( TARGET  test_ufo_obsdiag_crtm_amsua_optics
                      SOURCES mains/TestObsDiagnostics.cc
                      ARGS    "testinput/obsdiag_crtm_amsua_optics.yaml"
                      ENVIRONMENT OOPS_TRAPFPE=1
                      LIBS    ufo)

    ecbuild_add_test( TARGET  test_ufo_obsdiag_crtm_amsua_jacobian
                      SOURCES mains/TestObsDiagnostics.cc
                      ARGS    "testinput/obsdiag_crtm_amsua_jacobian.yaml"
                      ENVIRONMENT OOPS_TRAPFPE=1
                      LIBS    ufo)

    ecbuild_add_test( TARGET  test_ufo_obsdiag_crtm_iasi_optics
                      SOURCES mains/TestObsDiagnostics.cc
                      ARGS    "testinput/obsdiag_crtm_iasi_optics.yaml"
                      ENVIRONMENT OOPS_TRAPFPE=1
                      LIBS    ufo)

    ecbuild_add_test( TARGET  test_ufo_obsdiag_crtm_iasi_jacobian
                      SOURCES mains/TestObsDiagnostics.cc
                      ARGS    "testinput/obsdiag_crtm_iasi_jacobian.yaml"
                      ENVIRONMENT OOPS_TRAPFPE=1
                      LIBS    ufo)

endif ( ${CRTM_FOUND} )

# Test Parameters
ecbuild_add_test( TARGET  test_ufo_parameters
                  SOURCES mains/TestParameters.cc
                  ARGS    "testinput/parameters.yaml"
                  ENVIRONMENT OOPS_TRAPFPE=1
                  LIBS    ufo)

# Test QC for specific instruments

if ( ${CRTM_FOUND} )
    ecbuild_add_test( TARGET  test_ufo_qc_cris
                      COMMAND ${CMAKE_BINARY_DIR}/bin/test_ObsFilters.x
                      ARGS    "testinput/cris_qc.yaml"
                      ENVIRONMENT OOPS_TRAPFPE=1
                      DEPENDS test_ObsFilters.x )

    ecbuild_add_test( TARGET  test_ufo_qc_function_scattering
                      COMMAND ${CMAKE_BINARY_DIR}/bin/test_ObsFilters.x
                      ARGS    "testinput/amsua_qc.yaml"
                      ENVIRONMENT OOPS_TRAPFPE=1
                      DEPENDS test_ObsFilters.x )

    ecbuild_add_test( TARGET  test_ufo_qc_amsua
                      COMMAND ${CMAKE_BINARY_DIR}/bin/test_ObsFilters.x
                      ARGS    "testinput/amsua_qc.yaml"
                      ENVIRONMENT OOPS_TRAPFPE=1
                      DEPENDS test_ObsFilters.x )

    ecbuild_add_test( TARGET  test_ufo_qc_iasi
                      COMMAND ${CMAKE_BINARY_DIR}/bin/test_ObsFilters.x
                      ARGS    "testinput/iasi_qc.yaml"
                      ENVIRONMENT OOPS_TRAPFPE=1
                      DEPENDS test_ObsFilters.x )

    ecbuild_add_test( TARGET  test_ufo_qc_iasi_filters
                      COMMAND ${CMAKE_BINARY_DIR}/bin/test_ObsFilters.x
                      ARGS    "testinput/iasi_qc_filters.yaml"
                      ENVIRONMENT OOPS_TRAPFPE=1
                      DEPENDS test_ObsFilters.x )

    ecbuild_add_test( TARGET  test_ufo_qc_amsua_allsky_gsi
                      COMMAND ${CMAKE_BINARY_DIR}/bin/test_ObsFilters.x
                      ARGS    "testinput/amsua_allsky_gsi_qc.yaml"
                      ENVIRONMENT OOPS_TRAPFPE=1
                      DEPENDS test_ObsFilters.x )
endif ( ${CRTM_FOUND} )

if( ${ROPP-UFO_FOUND} )
ecbuild_add_test( TARGET  test_ufo_qc_gnssroBndROPP1D
                  COMMAND ${CMAKE_BINARY_DIR}/bin/test_ObsFilters.x
                  ARGS    "testinput/gnssrobndropp1d.yaml"
                  ENVIRONMENT OOPS_TRAPFPE=1
                  DEPENDS test_ObsFilters.x )
endif( ${ROPP-UFO_FOUND} )

ecbuild_add_test( TARGET  test_ufo_opr_sfc_p
                  COMMAND ${CMAKE_BINARY_DIR}/bin/test_ObsOperator.x
                  ARGS    "testinput/sfcpcorrected.yaml"
                  ENVIRONMENT OOPS_TRAPFPE=1
                  DEPENDS test_ObsOperator.x )

ecbuild_add_test( TARGET  test_ufo_qc_amsua_seaice
                  COMMAND ${CMAKE_BINARY_DIR}/bin/test_ObsFilters.x
                  ARGS    "testinput/amsua_seaice_qc.yaml"
                  ENVIRONMENT OOPS_TRAPFPE=1
                  DEPENDS test_ObsFilters.x )

ecbuild_add_test( TARGET  test_ufo_qc_gnssroBndNBAM_obs_error
                  COMMAND ${CMAKE_BINARY_DIR}/bin/test_ObsFilters.x
                  ARGS    "testinput/gnssrobndnbam_obs_error.yaml"
                  ENVIRONMENT OOPS_TRAPFPE=1
                  DEPENDS test_ObsFilters.x )

ecbuild_add_test( TARGET  test_ufo_qc_gnssro_domain_check
                  COMMAND ${CMAKE_BINARY_DIR}/bin/test_ObsFilters.x
                  ARGS    "testinput/gnssro_domain_check.yaml"
                  ENVIRONMENT OOPS_TRAPFPE=1
                  DEPENDS test_ObsFilters.x )

ecbuild_add_test( TARGET  test_ufo_qc_gnssro_backgroundcheck
                  COMMAND ${CMAKE_BINARY_DIR}/bin/test_ObsFilters.x
                  ENVIRONMENT OOPS_TRAPFPE=1
                  ARGS    "testinput/gnssrobndnbam_backgroundcheck_qc.yaml"
                  DEPENDS test_ObsFilters.x )

# Test bias correction classes

ecbuild_add_test( TARGET  test_ufo_bias_amsua
                  SOURCES mains/TestObsBias.cc
                  ARGS    "testinput/amsua_crtm_bc.yaml"
                  ENVIRONMENT OOPS_TRAPFPE=1
                  LIBS    ufo )

ecbuild_add_test( TARGET  test_ufo_bias_increment_amsua
                  SOURCES mains/TestObsBiasIncrement.cc
                  ARGS    "testinput/amsua_crtm_bc.yaml"
                  ENVIRONMENT OOPS_TRAPFPE=1
                  LIBS    ufo )

ecbuild_add_test( TARGET  test_ufo_bias_covariance_amsua
                  SOURCES mains/TestObsBiasCovariance.cc
                  ARGS    "testinput/amsua_crtm_bc.yaml"
                  ENVIRONMENT OOPS_TRAPFPE=1
                  LIBS    ufo )

#####################################################################
# Files for CRTM tests
#####################################################################

list( APPEND crtm_test_input
AerosolCoeff/Little_Endian/AerosolCoeff.bin
CloudCoeff/Little_Endian/CloudCoeff.bin
EmisCoeff/MW_Water/Little_Endian/FASTEM6.MWwater.EmisCoeff.bin
EmisCoeff/IR_Ice/SEcategory/Little_Endian/NPOESS.IRice.EmisCoeff.bin
EmisCoeff/IR_Land/SEcategory/Little_Endian/NPOESS.IRland.EmisCoeff.bin
EmisCoeff/IR_Snow/SEcategory/Little_Endian/NPOESS.IRsnow.EmisCoeff.bin
EmisCoeff/VIS_Ice/SEcategory/Little_Endian/NPOESS.VISice.EmisCoeff.bin
EmisCoeff/VIS_Land/SEcategory/Little_Endian/NPOESS.VISland.EmisCoeff.bin
EmisCoeff/VIS_Snow/SEcategory/Little_Endian/NPOESS.VISsnow.EmisCoeff.bin
EmisCoeff/VIS_Water/SEcategory/Little_Endian/NPOESS.VISwater.EmisCoeff.bin
EmisCoeff/IR_Water/Little_Endian/Nalli.IRwater.EmisCoeff.bin
EmisCoeff/IR_Land/SEcategory/Little_Endian/USGS.IRland.EmisCoeff.bin
EmisCoeff/VIS_Land/SEcategory/Little_Endian/USGS.VISland.EmisCoeff.bin
SpcCoeff/Little_Endian/hirs4_metop-a.SpcCoeff.bin
TauCoeff/ODPS/Little_Endian/hirs4_metop-a.TauCoeff.bin
SpcCoeff/Little_Endian/amsua_n19.SpcCoeff.bin
TauCoeff/ODPS/Little_Endian/amsua_n19.TauCoeff.bin
SpcCoeff/Little_Endian/atms_npp.SpcCoeff.bin
TauCoeff/ODPS/Little_Endian/atms_npp.TauCoeff.bin
SpcCoeff/Little_Endian/gmi_gpm.SpcCoeff.bin
TauCoeff/ODPS/Little_Endian/gmi_gpm.TauCoeff.bin
SpcCoeff/Little_Endian/seviri_m08.SpcCoeff.bin
TauCoeff/ODAS/Little_Endian/seviri_m08.TauCoeff.bin
SpcCoeff/Little_Endian/cris-fsr_npp.SpcCoeff.bin
TauCoeff/ODPS/Little_Endian/cris-fsr_npp.TauCoeff.bin
SpcCoeff/Little_Endian/iasi_metop-a.SpcCoeff.bin
TauCoeff/ODPS/Little_Endian/iasi_metop-a.TauCoeff.bin
SpcCoeff/Little_Endian/mhs_n19.SpcCoeff.bin
TauCoeff/ODPS/Little_Endian/mhs_n19.TauCoeff.bin
SpcCoeff/Little_Endian/sndrD1_g15.SpcCoeff.bin
TauCoeff/ODPS/Little_Endian/sndrD1_g15.TauCoeff.bin
SpcCoeff/Little_Endian/sndrD2_g15.SpcCoeff.bin
TauCoeff/ODPS/Little_Endian/sndrD2_g15.TauCoeff.bin
SpcCoeff/Little_Endian/sndrD3_g15.SpcCoeff.bin
TauCoeff/ODPS/Little_Endian/sndrD3_g15.TauCoeff.bin
SpcCoeff/Little_Endian/sndrD4_g15.SpcCoeff.bin
TauCoeff/ODPS/Little_Endian/sndrD4_g15.TauCoeff.bin
SpcCoeff/Little_Endian/airs_aqua.SpcCoeff.bin
TauCoeff/ODPS/Little_Endian/airs_aqua.TauCoeff.bin
SpcCoeff/Little_Endian/v.viirs-m_npp.SpcCoeff.bin
TauCoeff/ODAS/Little_Endian/v.viirs-m_npp.TauCoeff.bin
SpcCoeff/Little_Endian/abi_g16.SpcCoeff.bin
TauCoeff/ODPS/Little_Endian/abi_g16.TauCoeff.bin
SpcCoeff/Little_Endian/ahi_himawari8.SpcCoeff.bin
TauCoeff/ODPS/Little_Endian/ahi_himawari8.TauCoeff.bin
SpcCoeff/Little_Endian/radiometer_smap.SpcCoeff.bin
TauCoeff/ODPS/Little_Endian/radiometer_smap.TauCoeff.bin
)

# Symlink all CRTM files
CREATE_SYMLINK_FILENAME( ${crtm_SOURCE_DIR}/fix
                         ${CMAKE_CURRENT_BINARY_DIR}/Data
                         ${crtm_test_input} )

#####################################################################
# Files for RTTOV tests
#####################################################################
if( ${RTTOV_FOUND} )
list( APPEND rttov_test_input
rttov7pred54L/rtcoef_noaa_19_amsua.dat
)

# Symlink all CRTM files
CREATE_SYMLINK_FILENAME( ${rttov_SOURCE_DIR}/rtcoef_rttov12
                         ${CMAKE_CURRENT_BINARY_DIR}/Data
                         ${rttov_test_input} )
endif( ${RTTOV_FOUND} )

######
#Files for geos-aero tests
######

if( ${GEOS-AERO_FOUND} )
list( APPEND geos-aero_test_data
Data/optics_BC.v1_3_.nc
Data/optics_BRC.v1_5_.nc
Data/optics_DU.v15_3_.nc
Data/optics_NI.v2_5_.nc
Data/optics_OC.v1_3_.nc
Data/optics_SS.v3_3_.nc
Data/optics_SU.v1_3_.nc
) 

CREATE_SYMLINK_FILENAME( ${geos-aero_SOURCE_DIR}/test/
                         ${CMAKE_CURRENT_BINARY_DIR}/Data 
                         ${geos-aero_test_data} )

list( APPEND geos-aero_test_input
testinput/geosaod.rc
testinput/Chem_MieRegistry.rc) 

CREATE_SYMLINK_FILENAME( ${geos-aero_SOURCE_DIR}/test/
                         ${CMAKE_CURRENT_BINARY_DIR}
                         ${geos-aero_test_input} )

endif( ${GEOS-AERO_FOUND} )<|MERGE_RESOLUTION|>--- conflicted
+++ resolved
@@ -813,15 +813,15 @@
                   ENVIRONMENT OOPS_TRAPFPE=1
                   LIBS    ufo)
 
-<<<<<<< HEAD
+ecbuild_add_test( TARGET  test_ufo_temporalthinning
+                  SOURCES mains/TestTemporalThinning.cc
+                  ARGS    "testinput/qc_temporal_thinning_unittests.yaml"
+                  ENVIRONMENT OOPS_TRAPFPE=1
+                  LIBS    ufo)
+
 ecbuild_add_test( TARGET  test_ufo_qc_poisson_disk_thinning_unittests
                   SOURCES mains/TestPoissonDiskThinning.cc
                   ARGS    "testinput/qc_poisson_disk_thinning_unittests.yaml"
-=======
-ecbuild_add_test( TARGET  test_ufo_temporalthinning
-                  SOURCES mains/TestTemporalThinning.cc
-                  ARGS    "testinput/qc_temporal_thinning_unittests.yaml"
->>>>>>> efe37b37
                   ENVIRONMENT OOPS_TRAPFPE=1
                   LIBS    ufo)
 
