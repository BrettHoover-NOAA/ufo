--- conflicted
+++ resolved
@@ -49,11 +49,8 @@
   testinput/locations.yaml
   testinput/mhs_crtm.yaml
   testinput/qc_boundscheck.yaml
-<<<<<<< HEAD
   testinput/qc_differencecheck.yaml
-=======
   testinput/qc_domainchk_zenith.yaml
->>>>>>> a68511c5
   testinput/qc_thinning.yaml
   testinput/qc_thinning_rad.yaml
   testinput/radiosonde.yaml
@@ -396,15 +393,14 @@
                   ARGS    "testinput/qc_boundscheck.yaml"
                   LIBS    ufo )
 
-<<<<<<< HEAD
 ecbuild_add_test( TARGET  test_ufo_qc_differencecheck
                   SOURCES mains/TestObsFilters.cc
                   ARGS    "testinput/qc_differencecheck.yaml"
-=======
+		  LIBS    ufo )
+
 ecbuild_add_test( TARGET  test_ufo_qc_domainchk_zenith
                   SOURCES mains/TestObsFilters.cc
                   ARGS    "testinput/qc_domainchk_zenith.yaml"
->>>>>>> a68511c5
                   LIBS    ufo )
 
 ecbuild_add_test( TARGET  test_ufo_qc_thinning
