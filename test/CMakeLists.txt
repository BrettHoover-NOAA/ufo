# (C) Copyright 2017-2018 UCAR.
#
# This software is licensed under the terms of the Apache Licence Version 2.0
# which can be obtained at http://www.apache.org/licenses/LICENSE-2.0.

# macro to create a symlink from src to dst
function(CREATE_SYMLINK src dst)
    foreach (FILENAME ${ARGN})
        execute_process( COMMAND ${CMAKE_COMMAND} -E create_symlink
            ${src}/${FILENAME}
            ${dst}/${FILENAME} )
        endforeach(FILENAME)
endfunction(CREATE_SYMLINK)

# macro to create a symlink from src to dst with just filename
function(CREATE_SYMLINK_FILENAME src dst)
    foreach (FILENAME ${ARGN})
        get_filename_component(filename ${FILENAME} NAME )
        execute_process( COMMAND ${CMAKE_COMMAND} -E create_symlink
            ${src}/${FILENAME}
            ${dst}/${filename} )
        endforeach(FILENAME)
endfunction(CREATE_SYMLINK_FILENAME)

# Create Data directory for test input config and symlink all files
list( APPEND ufo_test_input
  testinput/ufotest_atmosphere.yaml
  testinput/amsua_crtm.yaml
  testinput/hirs4_crtm.yaml
  testinput/amsua_rttov.yaml
  testinput/mhs_crtm.yaml
  testinput/sndrd1-4_crtm.yaml
  testinput/airs_crtm.yaml
  testinput/radiosonde.yaml
  testinput/radiosonde_qc.yaml
  testinput/aircraft.yaml
<<<<<<< HEAD
  testinput/aircraft_qc.yaml
  testinput/cris_crtm.yaml
=======
>>>>>>> cd3acf73
  testinput/aod_crtm.yaml
  testinput/gnssroref.yaml
  testinput/gnssrobndropp1d.yaml
  testinput/gnssrobndropp2d.yaml
  testinput/channelsparser.yaml
  testinput/satwind.yaml
  testinput/qc_thinning.yaml
)

file(MAKE_DIRECTORY ${CMAKE_CURRENT_BINARY_DIR}/testinput)
CREATE_SYMLINK( ${CMAKE_CURRENT_SOURCE_DIR} ${CMAKE_CURRENT_BINARY_DIR} ${ufo_test_input} )

# Add files to cmake resources
ecbuild_add_resources( TARGET ufo_test_scripts
                       SOURCES_PACK
                       ${ufo_test_input}
                     )

# Create Data directory for test data and symlink files
list( APPEND ufo_test_data
  atmosphere/aircraft_geoval_2018041500_m.nc4
  atmosphere/aircraft_geoval_2018041500_s.nc4
  atmosphere/cris-fsr_npp_geoval_2018041500_m.nc4
  atmosphere/amsua_n19_geoval_2018041500_m.nc4
  atmosphere/amsua_n19_geoval_2018041500_s.nc4
  atmosphere/mhs_n19_geoval_2018041500_m.nc4
  atmosphere/airs_aqua_geoval_2018041500_m.nc4
  atmosphere/sondes_geoval_2018041500_m.nc4
  atmosphere/sondes_geoval_2018041500_s.nc4
  atmosphere/gnssro_geoval_2018041500_s.nc4
  atmosphere/gnssro_geoval_2018041500_s_2d.nc4
  atmosphere/aod_geoval_2018041500_m.nc4
  atmosphere/aod_geoval_2018041500_s.nc4
  atmosphere/satwind_geoval_2018041500_m.nc4
  atmosphere/satwind_geoval_2018041500_s.nc4
  atmosphere/hirs4_metop-a_geoval_2018041500_m.nc4
  atmosphere/sndrd1_g15_geoval_2018041500_m.nc4
  atmosphere/sndrd2_g15_geoval_2018041500_m.nc4
  atmosphere/sndrd3_g15_geoval_2018041500_m.nc4
  atmosphere/sndrd4_g15_geoval_2018041500_m.nc4
)

file(MAKE_DIRECTORY ${CMAKE_CURRENT_BINARY_DIR}/Data)
CREATE_SYMLINK_FILENAME( ${CMAKE_CURRENT_SOURCE_DIR}/testinput ${CMAKE_CURRENT_BINARY_DIR}/Data ${ufo_test_data} )

# Add marine test data
if( ${GSW_FOUND} )

    list( APPEND ufo_marine_test_input
      testinput/ufotest_marine.yaml
      testinput/tprof.yaml
      testinput/genericprof.yaml
      testinput/adt.yaml
      testinput/seaice.yaml
      testinput/sea_surface_temp.yaml
    )

	CREATE_SYMLINK( ${CMAKE_CURRENT_SOURCE_DIR} ${CMAKE_CURRENT_BINARY_DIR} ${ufo_marine_test_input} )

    ecbuild_add_resources( TARGET ufo_marine_test_scripts
                           SOURCES_PACK
                           ${ufo_marine_test_input}
                         )

    list( APPEND ufo_marine_test_data
      marine/Jason-2-2018-04-15_geovals.nc
      marine/profile_2018-04-15_geovals.nc
      marine/cryosat2-2018-04-15_geovals.nc
      marine/icec-2018-04-15_geovals.nc
      marine/sst_obs-2018-04-15_geovals.nc
    )

	CREATE_SYMLINK_FILENAME( ${CMAKE_CURRENT_SOURCE_DIR}/testinput
                             ${CMAKE_CURRENT_BINARY_DIR}/Data
                             ${ufo_marine_test_data} )

endif( ${GSW_FOUND} )

# Add ioda obs test data
list (APPEND ioda_obs_test_data
  atmosphere/aircraft_obs_2018041500_m.nc4
  atmosphere/aircraft_obs_2018041500_s.nc4
  atmosphere/cris-fsr_npp_obs_2018041500_m.nc4
  atmosphere/amsua_n19_obs_2018041500_m.nc4
  atmosphere/amsua_n19_obs_2018041500_s.nc4
  atmosphere/mhs_n19_obs_2018041500_m.nc4
  atmosphere/hirs4_metop-a_obs_2018041500_m.nc4
  atmosphere/airs_aqua_obs_2018041500_m.nc4
  atmosphere/sondes_obs_2018041500_m.nc4
  atmosphere/sondes_obs_2018041500_s.nc4
  atmosphere/gnssro_obs_2018041500_s.nc4
  atmosphere/diag_t_obs_01_wprofiles.odb
  atmosphere/diag_t_obs_01_wprofiles_odb

  atmosphere/aod_obs_2018041500_m.nc4
  atmosphere/aod_obs_2018041500_s.nc4
  atmosphere/sndrd1_g15_obs_2018041500_m.nc4
  atmosphere/sndrd2_g15_obs_2018041500_m.nc4
  atmosphere/sndrd3_g15_obs_2018041500_m.nc4
  atmosphere/sndrd4_g15_obs_2018041500_m.nc4

  atmosphere/satwind_obs_2018041500_m.nc4
  atmosphere/satwind_obs_2018041500_s.nc4

  marine/Jason-2-2018-04-15.nc
  marine/profile_2018-04-15.nc
  marine/cryosat2-2018-04-15.nc
  marine/icec-2018-04-15.nc
  marine/sst_obs-2018-04-15.nc4
  )

CREATE_SYMLINK_FILENAME( ${ioda_SOURCE_DIR}/test/testinput
                         ${CMAKE_CURRENT_BINARY_DIR}/Data
                         ${ioda_obs_test_data} )

#####################################################################

ecbuild_add_test( TARGET  test_ufo_geovals_atmosphere
                  SOURCES mains/TestGeoVaLs.cc
                  ARGS    "testinput/ufotest_atmosphere.yaml"
                  LIBS    ufo )

ecbuild_add_test( TARGET  test_ufo_locations_atmosphere
                  SOURCES mains/TestLocations.cc
                  ARGS    "testinput/ufotest_atmosphere.yaml"
                  LIBS    ufo )

ecbuild_add_test( TARGET  test_ufo_amsua_opr_crtm
                  SOURCES mains/TestObsOperator.cc
                  ARGS    "testinput/amsua_crtm.yaml"
                  LIBS    ufo )

ecbuild_add_test( TARGET  test_ufo_amsua_tlad_crtm
                  SOURCES mains/TestObsOperatorTLAD.cc
                  ARGS    "testinput/amsua_crtm.yaml"
                  LIBS    ufo )

ecbuild_add_test( TARGET  test_ufo_cris_opr_crtm
                  SOURCES mains/TestObsOperator.cc
                  ARGS    "testinput/cris_crtm.yaml"
                  LIBS    ufo )

ecbuild_add_test( TARGET  test_ufo_mhs_opr_crtm
                  SOURCES mains/TestObsOperator.cc
                  ARGS    "testinput/mhs_crtm.yaml"
                  LIBS    ufo )

ecbuild_add_test( TARGET  test_ufo_mhs_tlad_crtm
                  SOURCES mains/TestObsOperatorTLAD.cc
                  ARGS    "testinput/mhs_crtm.yaml"
                  LIBS    ufo )

# Tests commented out until CRTM coefficients are added
#ecbuild_add_test( TARGET  test_ufo_sndrd1-4_opr_crtm
#                  SOURCES mains/TestObsOperator.cc
#                  ARGS    "testinput/sndrd1-4_crtm.yaml"
#                  LIBS    ufo )

#ecbuild_add_test( TARGET  test_ufo_sndrd1-4_tlad_crtm
#                  SOURCES mains/TestObsOperatorTLAD.cc
#                  ARGS    "testinput/sndrd1-4_crtm.yaml"
#                  LIBS    ufo )

# Tests commented out until CRTM coefficients are added
#ecbuild_add_test( TARGET  test_ufo_airs_opr_crtm
#                  MPI     4
#                  SOURCES mains/TestObsOperator.cc
#                  ARGS    "testinput/airs_crtm.yaml"
#                  LIBS    ufo )

# Commented for now until CRTM channel subsetting is fully
# implemented (test takes too long to run now)
#ecbuild_add_test( TARGET  test_ufo_airs_tlad_crtm
#                  SOURCES mains/TestObsOperatorTLAD.cc
#                  ARGS    "testinput/airs_crtm.yaml"
#                  LIBS    ufo )

if( ${RTTOV_FOUND} )
  ecbuild_add_test( TARGET  test_ufo_amsua_opr_rttov
                    SOURCES mains/TestObsOperator.cc
                    ARGS    "testinput/amsua_rttov.yaml"
                    LIBS    ufo )

  ecbuild_add_test( TARGET  test_ufo_amsua_tlad_rttov
                    SOURCES mains/TestObsOperatorTLAD.cc
                    ARGS    "testinput/amsua_rttov.yaml"
                    LIBS    ufo )
endif( ${RTTOV_FOUND} )

# Tests commented out until CRTM coefficients are added 
#ecbuild_add_test( TARGET  test_ufo_hirs4_opr_crtm
#                  SOURCES mains/TestObsOperator.cc
#                  ARGS    "testinput/hirs4_crtm.yaml"
#                  LIBS    ufo )

#ecbuild_add_test( TARGET  test_ufo_hirs4_tlad_crtm
#                  SOURCES mains/TestObsOperatorTLAD.cc
#                  ARGS    "testinput/hirs4_crtm.yaml"
#                  LIBS    ufo )

ecbuild_add_test( TARGET  test_ufo_radiosonde_opr
                  MPI     4
                  SOURCES mains/TestObsOperator.cc
                  ARGS    "testinput/radiosonde.yaml"
                  LIBS    ufo )

ecbuild_add_test( TARGET  test_ufo_radiosonde_qc
                  SOURCES mains/TestObsFilters.cc
                  ARGS    "testinput/radiosonde_qc.yaml"
                  LIBS    ufo )

ecbuild_add_test( TARGET  test_ufo_radiosonde_tlad
                  SOURCES mains/TestObsOperatorTLAD.cc
                  ARGS    "testinput/radiosonde.yaml"
                  LIBS    ufo )

ecbuild_add_test( TARGET  test_ufo_aircraft_opr
                  MPI     4
                  SOURCES mains/TestObsOperator.cc
                  ARGS    "testinput/aircraft.yaml"
                  LIBS    ufo )

ecbuild_add_test( TARGET  test_ufo_aircraft_tlad
                  SOURCES mains/TestObsOperatorTLAD.cc
                  ARGS    "testinput/aircraft.yaml"
                  LIBS    ufo )

ecbuild_add_test( TARGET  test_ufo_gnssroRef_opr
                  SOURCES mains/TestObsOperator.cc
                  ARGS    "testinput/gnssroref.yaml"
                  LIBS    ufo )

ecbuild_add_test( TARGET  test_ufo_gnssroRef_tlad
                  SOURCES mains/TestObsOperatorTLAD.cc
                  ARGS    "testinput/gnssroref.yaml"
                  LIBS    ufo )

ecbuild_add_test( TARGET  test_ufo_satwind_opr
                  MPI     4
                  SOURCES mains/TestObsOperator.cc
                  ARGS    "testinput/satwind.yaml"
                  LIBS    ufo )

ecbuild_add_test( TARGET  test_ufo_qc_thinning
                  SOURCES mains/TestObsFilters.cc
                  ARGS    "testinput/qc_thinning.yaml"
                  LIBS    ufo )

if( ${ROPP-UFO_FOUND} )
ecbuild_add_test( TARGET  test_ufo_gnssroBndROPP1D_opr
                  SOURCES mains/TestObsOperator.cc
                  ARGS    "testinput/gnssrobndropp1d.yaml"
                  LIBS    ufo )
ecbuild_add_test( TARGET  test_ufo_gnssroBndROPP1D_tlad
                  SOURCES mains/TestObsOperatorTLAD.cc
                  ARGS    "testinput/gnssrobndropp1d.yaml"
                  LIBS    ufo )
ecbuild_add_test( TARGET  test_ufo_gnssroBndROPP1D_qc
                  SOURCES mains/TestObsFilters.cc
                  ARGS    "testinput/gnssrobndropp1d.yaml"
                  LIBS    ufo )
ecbuild_add_test( TARGET  test_ufo_gnssroBndROPP2D_opr
                  SOURCES mains/TestObsOperator.cc
                  ARGS    "testinput/gnssrobndropp2d.yaml"
                  LIBS    ufo )
ecbuild_add_test( TARGET  test_ufo_gnssroBndROPP2D_tlad
                  SOURCES mains/TestObsOperatorTLAD.cc
                  ARGS    "testinput/gnssrobndropp2d.yaml"
                  LIBS    ufo )
endif( ${ROPP-UFO_FOUND} )

# Marine UFO tests
if( ${GSW_FOUND} )

    ecbuild_add_test( TARGET  test_ufo_geovals_marine
                      SOURCES mains/TestGeoVaLs.cc
                      ARGS    "testinput/ufotest_marine.yaml"
                      LIBS    ufo )

    ecbuild_add_test( TARGET  test_ufo_locations_marine
                      SOURCES mains/TestLocations.cc
                      ARGS    "testinput/ufotest_marine.yaml"
                      LIBS    ufo )

    ecbuild_add_test( TARGET  test_ufo_insitutemperature_opr
                      SOURCES mains/TestObsOperator.cc
                      ARGS    "testinput/tprof.yaml"
                      LIBS    ufo )

    ecbuild_add_test( TARGET  test_ufo_insitutemperature_tlad
                      SOURCES mains/TestObsOperatorTLAD.cc
                      ARGS    "testinput/tprof.yaml"
                      LIBS    ufo )

    ecbuild_add_test( TARGET  test_ufo_seaice_opr
                      SOURCES mains/TestObsOperator.cc
                      ARGS    "testinput/seaice.yaml"
                      LIBS    ufo )

    ecbuild_add_test( TARGET  test_ufo_seaice_tlad
                      SOURCES mains/TestObsOperatorTLAD.cc
                      ARGS    "testinput/seaice.yaml"
                      LIBS    ufo )

    ecbuild_add_test( TARGET  test_ufo_sst_opr
                      SOURCES mains/TestObsOperator.cc
                      ARGS    "testinput/sea_surface_temp.yaml"
                      LIBS    ufo )

    ecbuild_add_test( TARGET  test_ufo_sst_tlad
                      SOURCES mains/TestObsOperatorTLAD.cc
                      ARGS    "testinput/sea_surface_temp.yaml"
                      LIBS    ufo )

    ecbuild_add_test( TARGET  test_ufo_adt_opr
                      SOURCES mains/TestObsOperator.cc
                      ARGS    "testinput/adt.yaml"
                      LIBS    ufo )

    ecbuild_add_test( TARGET  test_ufo_adt_tlad
                      SOURCES mains/TestObsOperatorTLAD.cc
                      ARGS    "testinput/adt.yaml"
                      LIBS    ufo )		      

    ecbuild_add_test( TARGET  test_ufo_marinevertinterp_opr
                      BOOST
                      SOURCES mains/TestObsOperator.cc
                      ARGS    "testinput/genericprof.yaml"
                      LIBS    ufo )

    ecbuild_add_test( TARGET  test_ufo_marinevertinterp_tlad
                      BOOST
                      SOURCES mains/TestObsOperatorTLAD.cc
                      ARGS    "testinput/genericprof.yaml"
                      LIBS    ufo )

endif( ${GSW_FOUND} )

ecbuild_add_test( TARGET  test_ufo_aod_opr_crtm
                  SOURCES mains/TestObsOperator.cc
                  ARGS    "testinput/aod_crtm.yaml"
                  LIBS    ufo )

ecbuild_add_test( TARGET  test_ufo_aod_tlad_crtm
                  SOURCES mains/TestObsOperatorTLAD.cc
                  ARGS    "testinput/aod_crtm.yaml"
                  LIBS    ufo )

ecbuild_add_test( TARGET  test_ufo_intset_parser
                  SOURCES mains/TestIntSetParser.cc
                  ARGS    "testinput/channelsparser.yaml"
                  LIBS    ufo )

#####################################################################
# Files for CRTM tests
#####################################################################

list( APPEND crtm_test_input
AerosolCoeff/Little_Endian/AerosolCoeff.bin
CloudCoeff/Little_Endian/CloudCoeff.bin
EmisCoeff/MW_Water/Little_Endian/FASTEM6.MWwater.EmisCoeff.bin
EmisCoeff/IR_Ice/SEcategory/Little_Endian/NPOESS.IRice.EmisCoeff.bin
EmisCoeff/IR_Land/SEcategory/Little_Endian/NPOESS.IRland.EmisCoeff.bin
EmisCoeff/IR_Snow/SEcategory/Little_Endian/NPOESS.IRsnow.EmisCoeff.bin
EmisCoeff/VIS_Ice/SEcategory/Little_Endian/NPOESS.VISice.EmisCoeff.bin
EmisCoeff/VIS_Land/SEcategory/Little_Endian/NPOESS.VISland.EmisCoeff.bin
EmisCoeff/VIS_Snow/SEcategory/Little_Endian/NPOESS.VISsnow.EmisCoeff.bin
EmisCoeff/VIS_Water/SEcategory/Little_Endian/NPOESS.VISwater.EmisCoeff.bin
EmisCoeff/IR_Water/Little_Endian/Nalli.IRwater.EmisCoeff.bin
EmisCoeff/IR_Land/SEcategory/Little_Endian/USGS.IRland.EmisCoeff.bin
EmisCoeff/VIS_Land/SEcategory/Little_Endian/USGS.VISland.EmisCoeff.bin
SpcCoeff/Little_Endian/hirs4_metop-a.SpcCoeff.bin
TauCoeff/ODPS/Little_Endian/hirs4_metop-a.TauCoeff.bin
SpcCoeff/Little_Endian/amsua_n19.SpcCoeff.bin
TauCoeff/ODPS/Little_Endian/amsua_n19.TauCoeff.bin
SpcCoeff/Little_Endian/cris-fsr_npp.SpcCoeff.bin
TauCoeff/ODPS/Little_Endian/cris-fsr_npp.TauCoeff.bin
SpcCoeff/Little_Endian/mhs_n19.SpcCoeff.bin
TauCoeff/ODPS/Little_Endian/mhs_n19.TauCoeff.bin
SpcCoeff/Little_Endian/sndrD1_g15.SpcCoeff.bin
TauCoeff/ODPS/Little_Endian/sndrD1_g15.TauCoeff.bin
SpcCoeff/Little_Endian/sndrD2_g15.SpcCoeff.bin
TauCoeff/ODPS/Little_Endian/sndrD2_g15.TauCoeff.bin
SpcCoeff/Little_Endian/sndrD3_g15.SpcCoeff.bin
TauCoeff/ODPS/Little_Endian/sndrD3_g15.TauCoeff.bin
SpcCoeff/Little_Endian/sndrD4_g15.SpcCoeff.bin
TauCoeff/ODPS/Little_Endian/sndrD4_g15.TauCoeff.bin
SpcCoeff/Little_Endian/airs2378_aqua.SpcCoeff.bin
TauCoeff/ODPS/Little_Endian/airs2378_aqua.TauCoeff.bin
SpcCoeff/Little_Endian/v.viirs-m_npp.SpcCoeff.bin
TauCoeff/ODAS/Little_Endian/v.viirs-m_npp.TauCoeff.bin
)

# Symlink all CRTM files
CREATE_SYMLINK_FILENAME( ${crtm_SOURCE_DIR}/fix
                         ${CMAKE_CURRENT_BINARY_DIR}/Data
                         ${crtm_test_input} )

#####################################################################
# Files for RTTOV tests
#####################################################################
if( ${RTTOV_FOUND} )
list( APPEND rttov_test_input
rttov7pred54L/rtcoef_noaa_19_amsua.dat
)

# Symlink all CRTM files
CREATE_SYMLINK_FILENAME( ${rttov_SOURCE_DIR}/rtcoef_rttov12
                         ${CMAKE_CURRENT_BINARY_DIR}/Data
                         ${rttov_test_input} )
endif( ${RTTOV_FOUND} )<|MERGE_RESOLUTION|>--- conflicted
+++ resolved
@@ -34,11 +34,8 @@
   testinput/radiosonde.yaml
   testinput/radiosonde_qc.yaml
   testinput/aircraft.yaml
-<<<<<<< HEAD
   testinput/aircraft_qc.yaml
   testinput/cris_crtm.yaml
-=======
->>>>>>> cd3acf73
   testinput/aod_crtm.yaml
   testinput/gnssroref.yaml
   testinput/gnssrobndropp1d.yaml
