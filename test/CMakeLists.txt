# (C) Copyright 2017-2018 UCAR.
#
# This software is licensed under the terms of the Apache Licence Version 2.0
# which can be obtained at http://www.apache.org/licenses/LICENSE-2.0.

# macro to create a symlink from src to dst
function(CREATE_SYMLINK src dst)
    foreach (FILENAME ${ARGN})
        execute_process( COMMAND ${CMAKE_COMMAND} -E create_symlink
            ${src}/${FILENAME}
            ${dst}/${FILENAME} )
        endforeach(FILENAME)
endfunction(CREATE_SYMLINK)

# macro to create a symlink from src to dst with just filename
function(CREATE_SYMLINK_FILENAME src dst)
    foreach (FILENAME ${ARGN})
        get_filename_component(filename ${FILENAME} NAME )
        execute_process( COMMAND ${CMAKE_COMMAND} -E create_symlink
            ${src}/${FILENAME}
            ${dst}/${filename} )
        endforeach(FILENAME)
endfunction(CREATE_SYMLINK_FILENAME)

# Create Data directory for test input config and symlink all files
list( APPEND ufo_test_input
  testinput/abi_ahi_crtm.yaml
  testinput/adt.yaml
  testinput/aircraft.yaml
  testinput/airs_crtm.yaml
  testinput/amsua_crtm.yaml
  testinput/amsua_crtm_bc.yaml
  testinput/amsua_rttov.yaml
  testinput/amsua_qc.yaml
  testinput/amsua_allsky_gsi_qc.yaml
  testinput/amsua_seaice_qc.yaml
  testinput/aod_crtm.yaml
  testinput/atms_crtm.yaml
  testinput/coolskin.yaml
  testinput/cris_crtm.yaml
  testinput/cris_qc.yaml
  testinput/function_velocity.yaml
  testinput/function_errflat.yaml
  testinput/function_errftopo.yaml
  testinput/function_errftransmittop.yaml
  testinput/function_errfwavenum.yaml
  testinput/gmi_crtm.yaml
  testinput/genericprof.yaml
  testinput/geovals.yaml
  testinput/geos_aod.yaml
  testinput/geovals_spec.yaml
  testinput/gnssrobndropp1d.yaml
  testinput/gnssrobndropp2d.yaml
  testinput/gnssrobndnbam.yaml
  testinput/gnssrobndnbam_obs_error.yaml
  testinput/gnssrobndnbam_backgroundcheck_qc.yaml
  testinput/gnssrobndnbam_super_refraction.yaml

  testinput/gnssroref.yaml
  testinput/gnssroref_0obs.yaml
  testinput/gnssroref_1obs.yaml
  testinput/gnssro_domain_check.yaml
  testinput/gsisfcmodel.yaml
  testinput/hirs4_crtm.yaml
  testinput/iasi_crtm.yaml
  testinput/iasi_qc.yaml
  testinput/iasi_qc_filters.yaml
  testinput/locations.yaml
  testinput/mhs_crtm.yaml
  testinput/obsdiag_crtm_jacobian.yaml
  testinput/obsdiag_crtm_amsua_jacobian.yaml
  testinput/obsdiag_crtm_amsua_optics.yaml
  testinput/obsfilterdata.yaml
  testinput/processwhere.yaml
  testinput/parameters.yaml
  testinput/qc_backgroundcheck.yaml
  testinput/qc_boundscheck.yaml
  testinput/qc_differencecheck.yaml
  testinput/qc_gauss_thinning.yaml
  testinput/qc_gauss_thinning_unittests.yaml
  testinput/qc_recursive_splitter.yaml
  testinput/qc_preqc.yaml
  testinput/qc_thinning.yaml
  testinput/qc_temporal_thinning.yaml
  testinput/qc_temporal_thinning_unittests.yaml
  testinput/radiosonde.yaml
  testinput/radialvelocity.yaml
  testinput/reflectivity.yaml
  testinput/satwind.yaml
  testinput/sbuv2_n19.yaml
  testinput/scatwind.yaml
  testinput/seaicefrac.yaml
  testinput/seaicethick.yaml
  testinput/sea_surface_temp.yaml
  testinput/seviri_crtm.yaml
  testinput/smap_crtm.yaml
  testinput/sndrd1-4_crtm.yaml
  testinput/sfcpcorrected.yaml
  testinput/timeoper.yaml
  testinput/tprof.yaml
  testinput/variables.yaml
  testinput/windprof.yaml
)

file(MAKE_DIRECTORY ${CMAKE_CURRENT_BINARY_DIR}/testinput)
CREATE_SYMLINK( ${CMAKE_CURRENT_SOURCE_DIR} ${CMAKE_CURRENT_BINARY_DIR} ${ufo_test_input} )


# Add files to cmake resources
ecbuild_add_resources( TARGET ufo_test_scripts
                       SOURCES_PACK
                       ${ufo_test_input}
                     )

# Create Data directory for test data and symlink files
list( APPEND ufo_test_data
  atmosphere/abi_g16_geoval_2019042306_m.nc4
  atmosphere/ahi_himawari8_geoval_2019042306_m.nc4
  atmosphere/aircraft_geoval_2018041500_m.nc4
  atmosphere/aircraft_geoval_2018041500_s.nc4
  atmosphere/airs_aqua_geoval_2018041500_m.nc4
  atmosphere/amsua_n19_obsdiag_2018041500_m_bc3.nc4
  atmosphere/amsua_n19_geoval_2018041500_m_bc3.nc4
  atmosphere/amsua_n19_geoval_2018041500_m.nc4
  atmosphere/amsua_n19_geoval_2018041500_s.nc4
  atmosphere/aod_geoval_2018041500_m.nc4
  atmosphere/aod_geoval_2018041500_s.nc4
  atmosphere/atms_npp_geoval_2018041500_m.nc4
  atmosphere/atms_npp_geoval_2018041500_s.nc4
  atmosphere/cris-fsr_npp_geoval_2018041500_m.nc4
  atmosphere/geovals_rttov.nc4
  atmosphere/geos_aod_geoval_2018041500_m.nc4
  atmosphere/gmi_gpm_geoval_2018041500_m.nc4
  atmosphere/gnssro_geoval_2018041500_1obs.nc4
  atmosphere/gnssro_geoval_2018041500_s.nc4
  atmosphere/gnssro_geoval_2018041500_s_2d.nc4
  atmosphere/gnssro_geoval_2018041500_m.nc4
  atmosphere/gnssro_geoval_2018041500_l.nc4
  atmosphere/gsisfc_tsen_geoval_2018041500_m.nc4
  atmosphere/gsisfc_uv_geoval_2018041500_m.nc4
  atmosphere/hirs4_metop-a_geoval_2018041500_m.nc4
  atmosphere/iasi_metop-a_obsdiag_2018041500_m.nc4
  atmosphere/iasi_metop-a_geoval_2018041500_m.nc4
  atmosphere/met_office_thinning.nc4
  atmosphere/met_office_temporal_thinning_surface.nc4
  atmosphere/met_office_temporal_thinning_sonde.nc4
  atmosphere/mhs_n19_geoval_2018041500_m.nc4
  atmosphere/ps_geovals_2018041500_0000.nc4
  atmosphere/radar_dbz_geoval_2019052222.nc4
  atmosphere/radar_rw_geoval_2019052222.nc4
  atmosphere/smap_geoval_2018041500_m.nc4
  atmosphere/satbias_crtm_in
  atmosphere/satwind_geoval_2018041500_m.nc4
  atmosphere/satwind_geoval_2018041500_s.nc4
  atmosphere/sbuv2_n19_geoval_2018041500_m.nc4
  atmosphere/scatwind_geoval_2018041500_m.nc4
  atmosphere/seviri_m08_geoval_2018041500_m.nc4
  atmosphere/sfc_geoval_2018041500_m.nc4
  atmosphere/sndrd1_g15_geoval_2018041500_m.nc4
  atmosphere/sndrd2_g15_geoval_2018041500_m.nc4
  atmosphere/sndrd3_g15_geoval_2018041500_m.nc4
  atmosphere/sndrd4_g15_geoval_2018041500_m.nc4
  atmosphere/sondes_geoval_2018041500_m.nc4
  atmosphere/sondes_geoval_2018041500_s.nc4
  atmosphere/sondes_geoval_2018041500_vs.nc4
  atmosphere/ssmis_f18_geoval_2018041500_m.nc4
  atmosphere/windprof_geoval_2018041500_m.nc4
  filters/filters_testdata.nc4
  marine/coolskin_fake_geovals_2018041500.nc
  marine/cryosat2-2018-04-15_geovals.nc
  marine/icec-2018-04-15_geovals.nc
  marine/Jason-2-2018-04-15_geovals.nc
  marine/profile_2018-04-15_geovals.nc
  marine/sst_obs-2018-04-15_geovals.nc
  filters/filters_testdata.nc4
)

file(MAKE_DIRECTORY ${CMAKE_CURRENT_BINARY_DIR}/Data)
<<<<<<< HEAD
CREATE_SYMLINK_FILENAME( ${CMAKE_CURRENT_SOURCE_DIR}/testinput ${CMAKE_CURRENT_BINARY_DIR}/Data ${ufo_test_data} )	

# IODA observation files 
list( APPEND ufo_ioda_test_data
      testinput_tier_1.tar.gz
     )

# Set URL for IODA test files
set(ECBUILD_DOWNLOAD_BASE_URL https://jedi-test-files.s3.amazonaws.com/ioda)

# If local path to testfiles is defined don't download
if (DEFINED ENV{LOCAL_PATH_TESTFILES})
        set(LOCAL_PATH_TESTFILES "$ENV{LOCAL_PATH_TESTFILES}")
endif()

if( NOT DEFINED LOCAL_PATH_TESTFILES )
  set(TESTFILE_DIR ${CMAKE_BINARY_DIR}/test_data/ioda CACHE PATH "data dir for test data")
  file(MAKE_DIRECTORY ${TESTFILE_DIR})
else()
  set(TESTFILE_DIR ${LOCAL_PATH_TESTFILES})
endif()


# Get the current git branch
execute_process(
    COMMAND git rev-parse --abbrev-ref HEAD
    WORKING_DIRECTORY ${CMAKE_CURRENT_SOURCE_DIR}
    OUTPUT_VARIABLE GIT_BRANCH
    OUTPUT_STRIP_TRAILING_WHITESPACE
)

# Check whether the URL exists or not 
ecbuild_check_multiurl(NAMES   ${ufo_ioda_test_data}
                       DIRNAME ${GIT_BRANCH}
                       RESULT  SPECIFIC_TEST_FILES)

# Set distant directory
if(${SPECIFIC_TEST_FILES} MATCHES 0)
    # Download and extract new test files (distant directory = git branch)
    set(DIRNAME ${GIT_BRANCH})
    message(STATUS "GIT_BRANCH found")
else()
    # Download and extract develop test files (distant directory = develop)
    set(DIRNAME "develop")
    message(STATUS "GIT_BRANCH not found, download develop")

endif()
message(STATUS "Test data downloaded from: " ${ECBUILD_DOWNLOAD_BASE_URL}/${DIRNAME})
# Run test to download data
ecbuild_get_test_multidata ( TARGET get_ioda_test_data_ufo
                             NAMES ${ufo_ioda_test_data}
                             DIRNAME ${DIRNAME}
                             DIRLOCAL ${TESTFILE_DIR}
                             EXTRACT
                            )

execute_process( COMMAND ${CMAKE_COMMAND} -E create_symlink
                 ${TESTFILE_DIR}
                 ${CMAKE_CURRENT_BINARY_DIR}/Data/ioda
                )
=======
CREATE_SYMLINK_FILENAME( ${CMAKE_CURRENT_SOURCE_DIR}/testinput ${CMAKE_CURRENT_BINARY_DIR}/Data ${ufo_test_data} )

# Add ioda obs test data
list (APPEND ioda_obs_test_data
  atmosphere/abi_g16_obs_2019042306_m.nc4
  atmosphere/ahi_himawari8_obs_2019042306_m.nc4
  atmosphere/aircraft_obs_2018041500_m.nc4
  atmosphere/aircraft_obs_2018041500_s.nc4
  atmosphere/airs_aqua_obs_2018041500_m.nc4
  atmosphere/amsua_n19_obs_2018041500_m.nc4
  atmosphere/amsua_n19_obs_2018041500_m_bc3.nc4
  atmosphere/amsua_n19_obs_2018041500_m_bc.nc4
  atmosphere/amsua_n19_obs_2018041500_s.nc4
  atmosphere/aod_obs_2018041500_m.nc4
  atmosphere/aod_obs_2018041500_s.nc4
  atmosphere/atms_npp_obs_2018041500_m.nc4
  atmosphere/cris-fsr_npp_obs_2018041500_m.nc4
  atmosphere/geos_aod_obs_2018041500_m.nc4
  atmosphere/gmi_gpm_obs_2018041500_m.nc4
  atmosphere/gnssro_obs_2018041500_1obs.nc4
  atmosphere/gnssro_obs_2018041500_s.nc4
  atmosphere/gnssro_obs_2018041500_m.nc4
  atmosphere/gnssro_obs_2018041500_l.nc4
  atmosphere/gsisfc_tsen_obs_2018041500_m.nc4
  atmosphere/gsisfc_uv_obs_2018041500_m.nc4
  atmosphere/hirs4_metop-a_obs_2018041500_m.nc4
  atmosphere/iasi_metop-a_obs_2018041500_m.nc4
  atmosphere/ioda_metop_2_amsua.nc4
  atmosphere/mhs_n19_obs_2018041500_m.nc4
  atmosphere/radar_dbz_obs_2019052222.nc4
  atmosphere/radar_rw_obs_2019052222.nc4
  atmosphere/smap_obs_2018041500_m.nc4
  atmosphere/satwind_obs_2018041500_m.nc4
  atmosphere/satwind_obs_2018041500_s.nc4
  atmosphere/sbuv2_n19_obs_2018041500_m.nc4
  atmosphere/scatwind_obs_2018041500_m.nc4
  atmosphere/seviri_m08_obs_2018041500_m.nc4
  atmosphere/sfc_obs_2018041500_m.nc4
  atmosphere/sndrd1_g15_obs_2018041500_m.nc4
  atmosphere/sndrd2_g15_obs_2018041500_m.nc4
  atmosphere/sndrd3_g15_obs_2018041500_m.nc4
  atmosphere/sndrd4_g15_obs_2018041500_m.nc4
  atmosphere/sondes_obs_2018041500_m.nc4
  atmosphere/sondes_obs_2018041500_s.nc4
  atmosphere/sondes_obs_2018041500_vs.nc4
  atmosphere/ssmis_f18_obs_2018041500_m.nc4
  atmosphere/sfc_obs_2018041500_m.nc4
  atmosphere/windprof_obs_2018041500_m.nc4
  marine/coolskin_fake_obs_2018041500.nc
  marine/cryosat2-2018-04-15.nc
  marine/icec-2018-04-15.nc
  marine/Jason-2-2018-04-15.nc
  marine/profile_2018-04-15.nc
  marine/sst_obs-2018-04-15.nc4
  )

CREATE_SYMLINK_FILENAME( ${ioda_SOURCE_DIR}/test/testinput
                         ${CMAKE_CURRENT_BINARY_DIR}/Data
                         ${ioda_obs_test_data} )
>>>>>>> 18b4813f

#####################################################################

ecbuild_add_executable( TARGET  test_ObsOperator.x
                        SOURCES mains/TestObsOperator.cc
                        LIBS    ufo
                       )

ecbuild_add_executable( TARGET  test_ObsOperatorTLAD.x
                        SOURCES mains/TestObsOperatorTLAD.cc
                        LIBS    ufo
                       )

ecbuild_add_executable( TARGET  test_ObsFilters.x
                        SOURCES mains/TestObsFilters.cc
                        LIBS    ufo
                       )

####################################################################
# Test Locations, GeoVaLs with oops tests:

ecbuild_add_test( TARGET  test_ufo_geovals
                  SOURCES mains/TestGeoVaLs.cc
                  ARGS    "testinput/geovals.yaml"
                  ENVIRONMENT OOPS_TRAPFPE=1
                  LIBS    ufo )

ecbuild_add_test( TARGET  test_ufo_locations
                  SOURCES mains/TestLocations.cc
                  ARGS    "testinput/locations.yaml"
                  ENVIRONMENT OOPS_TRAPFPE=1
                  LIBS    ufo )

# Test UFO-specific classes:

ecbuild_add_test( TARGET  test_ufo_obsfilterdata
                  SOURCES mains/TestObsFilterData.cc
                  ARGS    "testinput/obsfilterdata.yaml"
                  ENVIRONMENT OOPS_TRAPFPE=1
                  LIBS    ufo )

ecbuild_add_test( TARGET  test_ufo_variables
                  SOURCES mains/TestVariables.cc
                  ARGS    "testinput/variables.yaml"
                  ENVIRONMENT OOPS_TRAPFPE=1
                  LIBS    ufo )

ecbuild_add_test( TARGET  test_ufo_geovals_spec
                  SOURCES mains/TestGeoVaLsSpec.cc
                  ARGS    "testinput/geovals_spec.yaml"
                  ENVIRONMENT OOPS_TRAPFPE=1
                  LIBS    ufo )

# Test Obs Operators and TLAD

ecbuild_add_test( TARGET  test_ufo_opr_gsi_sfc_model
                  COMMAND ${CMAKE_BINARY_DIR}/bin/test_ObsOperator.x
                  ARGS    "testinput/gsisfcmodel.yaml"
                  ENVIRONMENT OOPS_TRAPFPE=1
                  DEPENDS test_ObsOperator.x )

if ( ${CRTM_FOUND} )
    ecbuild_add_test( TARGET  test_ufo_opr_crtm_amsua
                      COMMAND ${CMAKE_BINARY_DIR}/bin/test_ObsOperator.x
                      ARGS    "testinput/amsua_crtm.yaml"
                      ENVIRONMENT OOPS_TRAPFPE=1
                      DEPENDS test_ObsOperator.x )

    ecbuild_add_test( TARGET  test_ufo_opr_crtm_bc_amsua
                      COMMAND ${CMAKE_BINARY_DIR}/bin/test_ObsOperator.x
                      ARGS    "testinput/amsua_crtm_bc.yaml"
                      ENVIRONMENT OOPS_TRAPFPE=1
                      DEPENDS test_ObsOperator.x )

    ecbuild_add_test( TARGET  test_ufo_linopr_crtm_amsua
                      COMMAND ${CMAKE_BINARY_DIR}/bin/test_ObsOperatorTLAD.x
                      ARGS    "testinput/amsua_crtm.yaml"
                      ENVIRONMENT OOPS_TRAPFPE=1
                      DEPENDS test_ObsOperatorTLAD.x )

    ecbuild_add_test( TARGET  test_ufo_linopr_crtm_bc_amsua
                      COMMAND ${CMAKE_BINARY_DIR}/bin/test_ObsOperatorTLAD.x
                      ARGS    "testinput/amsua_crtm_bc.yaml"
                      ENVIRONMENT OOPS_TRAPFPE=1
                      DEPENDS test_ObsOperatorTLAD.x )

    #ecbuild_add_test( TARGET  test_ufo_opr_crtm_atms
    #                  COMMAND ${CMAKE_BINARY_DIR}/bin/test_ObsOperator.x
    #                  ARGS    "testinput/atms_crtm.yaml"
    #                  ENVIRONMENT OOPS_TRAPFPE=1
    #                  DEPENDS test_ObsOperator.x )

    ecbuild_add_test( TARGET  test_ufo_linopr_crtm_atms
                      COMMAND ${CMAKE_BINARY_DIR}/bin/test_ObsOperatorTLAD.x
                      ARGS    "testinput/atms_crtm.yaml"
                      ENVIRONMENT OOPS_TRAPFPE=1
                      DEPENDS test_ObsOperatorTLAD.x )

    ecbuild_add_test( TARGET  test_ufo_opr_crtm_gmi
                      COMMAND ${CMAKE_BINARY_DIR}/bin/test_ObsOperator.x
                      ARGS    "testinput/gmi_crtm.yaml"
                      ENVIRONMENT OOPS_TRAPFPE=1
                      DEPENDS test_ObsOperator.x )

    ecbuild_add_test( TARGET  test_ufo_linopr_crtm_gmi
                      COMMAND ${CMAKE_BINARY_DIR}/bin/test_ObsOperatorTLAD.x
                      ARGS    "testinput/gmi_crtm.yaml"
                      ENVIRONMENT OOPS_TRAPFPE=1
                      DEPENDS test_ObsOperatorTLAD.x )

    ecbuild_add_test( TARGET  test_ufo_opr_crtm_smap
                      COMMAND ${CMAKE_BINARY_DIR}/bin/test_ObsOperator.x
                      ARGS    "testinput/smap_crtm.yaml"
                      ENVIRONMENT OOPS_TRAPFPE=1
                      DEPENDS test_ObsOperator.x )

    ecbuild_add_test( TARGET  test_ufo_opr_crtm_seviri
                      COMMAND ${CMAKE_BINARY_DIR}/bin/test_ObsOperator.x
                      ARGS    "testinput/seviri_crtm.yaml"
                      ENVIRONMENT OOPS_TRAPFPE=1
                      DEPENDS test_ObsOperator.x )

    ecbuild_add_test( TARGET  test_ufo_linopr_crtm_seviri
                      COMMAND ${CMAKE_BINARY_DIR}/bin/test_ObsOperatorTLAD.x
                      ARGS    "testinput/seviri_crtm.yaml"
                      ENVIRONMENT OOPS_TRAPFPE=1
                      DEPENDS test_ObsOperatorTLAD.x )

    ecbuild_add_test( TARGET  test_ufo_opr_crtm_cris
                      COMMAND ${CMAKE_BINARY_DIR}/bin/test_ObsOperator.x
                      ARGS    "testinput/cris_crtm.yaml"
                      ENVIRONMENT OOPS_TRAPFPE=1
                      DEPENDS test_ObsOperator.x )

    ecbuild_add_test( TARGET  test_ufo_linopr_crtm_cris
                      COMMAND ${CMAKE_BINARY_DIR}/bin/test_ObsOperatorTLAD.x
                      ARGS    "testinput/cris_crtm.yaml"
                      ENVIRONMENT OOPS_TRAPFPE=1
                      DEPENDS test_ObsOperatorTLAD.x )

    ecbuild_add_test( TARGET  test_ufo_opr_crtm_mhs
                      COMMAND ${CMAKE_BINARY_DIR}/bin/test_ObsOperator.x
                      ARGS    "testinput/mhs_crtm.yaml"
                      ENVIRONMENT OOPS_TRAPFPE=1
                      DEPENDS test_ObsOperator.x )

    ecbuild_add_test( TARGET  test_ufo_linopr_crtm_mhs
                      COMMAND ${CMAKE_BINARY_DIR}/bin/test_ObsOperatorTLAD.x
                      ARGS    "testinput/mhs_crtm.yaml"
                      ENVIRONMENT OOPS_TRAPFPE=1
                      DEPENDS test_ObsOperatorTLAD.x )

    ecbuild_add_test( TARGET  test_ufo_opr_crtm_iasi
                      MPI     2
                      COMMAND ${CMAKE_BINARY_DIR}/bin/test_ObsOperator.x
                      ARGS    "testinput/iasi_crtm.yaml"
                      ENVIRONMENT OOPS_TRAPFPE=1
                      DEPENDS test_ObsOperator.x )

    ecbuild_add_test( TARGET  test_ufo_linopr_crtm_iasi
                      COMMAND ${CMAKE_BINARY_DIR}/bin/test_ObsOperatorTLAD.x
                      ARGS    "testinput/iasi_crtm.yaml"
                      ENVIRONMENT OOPS_TRAPFPE=1
                      DEPENDS test_ObsOperatorTLAD.x )

    ecbuild_add_test( TARGET  test_ufo_opr_crtm_sndrd1-4
                      COMMAND ${CMAKE_BINARY_DIR}/bin/test_ObsOperator.x
                      ARGS    "testinput/sndrd1-4_crtm.yaml"
                      ENVIRONMENT OOPS_TRAPFPE=1
                      DEPENDS test_ObsOperator.x )

    ecbuild_add_test( TARGET  test_ufo_linopr_crtm_sndrd1-4
                      COMMAND ${CMAKE_BINARY_DIR}/bin/test_ObsOperatorTLAD.x
                      ARGS    "testinput/sndrd1-4_crtm.yaml"
                      ENVIRONMENT OOPS_TRAPFPE=1
                      DEPENDS test_ObsOperatorTLAD.x )

    ecbuild_add_test( TARGET  test_ufo_opr_crtm_airs
                      MPI     4
                      COMMAND ${CMAKE_BINARY_DIR}/bin/test_ObsOperator.x
                      ARGS    "testinput/airs_crtm.yaml"
                      ENVIRONMENT OOPS_TRAPFPE=1
                      DEPENDS test_ObsOperator.x )

    ecbuild_add_test( TARGET  test_ufo_linopr_crtm_airs
                      COMMAND ${CMAKE_BINARY_DIR}/bin/test_ObsOperatorTLAD.x
                      ARGS    "testinput/airs_crtm.yaml"
                      ENVIRONMENT OOPS_TRAPFPE=1
                      DEPENDS test_ObsOperatorTLAD.x )

    ecbuild_add_test( TARGET  test_ufo_opr_crtm_hirs4
                      COMMAND ${CMAKE_BINARY_DIR}/bin/test_ObsOperator.x
                      ARGS    "testinput/hirs4_crtm.yaml"
                      ENVIRONMENT OOPS_TRAPFPE=1
                      DEPENDS test_ObsOperator.x )

    ecbuild_add_test( TARGET  test_ufo_linopr_crtm_hirs4
                      COMMAND ${CMAKE_BINARY_DIR}/bin/test_ObsOperatorTLAD.x
                      ARGS    "testinput/hirs4_crtm.yaml"
                      ENVIRONMENT OOPS_TRAPFPE=1
                      DEPENDS test_ObsOperatorTLAD.x )

    ecbuild_add_test( TARGET  test_ufo_opr_crtm_abi_ahi
                      COMMAND ${CMAKE_BINARY_DIR}/bin/test_ObsOperator.x
                      ARGS    "testinput/abi_ahi_crtm.yaml"
                      ENVIRONMENT OOPS_TRAPFPE=1
                      DEPENDS test_ObsOperator.x )

    ecbuild_add_test( TARGET  test_ufo_linopr_crtm_abi_ahi
                      COMMAND ${CMAKE_BINARY_DIR}/bin/test_ObsOperatorTLAD.x
                      ARGS    "testinput/abi_ahi_crtm.yaml"
                      ENVIRONMENT OOPS_TRAPFPE=1
                      DEPENDS test_ObsOperatorTLAD.x )

    ecbuild_add_test( TARGET  test_ufo_opr_aod
                      COMMAND ${CMAKE_BINARY_DIR}/bin/test_ObsOperator.x
                      ARGS    "testinput/aod_crtm.yaml"
                      ENVIRONMENT OOPS_TRAPFPE=1
                      DEPENDS test_ObsOperator.x )

    ecbuild_add_test( TARGET  test_ufo_linopr_aod
                      COMMAND ${CMAKE_BINARY_DIR}/bin/test_ObsOperatorTLAD.x
                      ARGS    "testinput/aod_crtm.yaml"
                      ENVIRONMENT OOPS_TRAPFPE=1
                      DEPENDS test_ObsOperatorTLAD.x )
endif ( ${CRTM_FOUND} )

if( ${RTTOV_FOUND} )
  ecbuild_add_test( TARGET  test_ufo_opr_rttov_amsua
                    COMMAND ${CMAKE_BINARY_DIR}/bin/test_ObsOperator.x
                    ARGS    "testinput/amsua_rttov.yaml"
                    ENVIRONMENT OOPS_TRAPFPE=1
                    DEPENDS test_ObsOperator.x )

  ecbuild_add_test( TARGET  test_ufo_linopr_rttov_amsua
                    COMMAND ${CMAKE_BINARY_DIR}/bin/test_ObsOperatorTLAD.x
                    ARGS    "testinput/amsua_rttov.yaml"
                    ENVIRONMENT OOPS_TRAPFPE=1
                    DEPENDS test_ObsOperatorTLAD.x )
endif( ${RTTOV_FOUND} )

ecbuild_add_test( TARGET  test_ufo_opr_atminterplay_sbuv2_n19
                  COMMAND ${CMAKE_BINARY_DIR}/bin/test_ObsOperator.x
                  ARGS    "testinput/sbuv2_n19.yaml"
                  ENVIRONMENT OOPS_TRAPFPE=1
                  DEPENDS test_ObsOperator.x )

ecbuild_add_test( TARGET  test_ufo_opr_vertinterp_radiosonde
                  MPI     4
                  COMMAND ${CMAKE_BINARY_DIR}/bin/test_ObsOperator.x
                  ARGS    "testinput/radiosonde.yaml"
                  ENVIRONMENT OOPS_TRAPFPE=1
                  DEPENDS test_ObsOperator.x )

ecbuild_add_test( TARGET  test_ufo_linopr_vertinterp_radiosonde
                  COMMAND ${CMAKE_BINARY_DIR}/bin/test_ObsOperatorTLAD.x
                  ARGS    "testinput/radiosonde.yaml"
                  ENVIRONMENT OOPS_TRAPFPE=1
                  DEPENDS test_ObsOperatorTLAD.x )

ecbuild_add_test( TARGET  test_ufo_timeoper_opr
                  COMMAND ${CMAKE_BINARY_DIR}/bin/test_ObsOperator.x
                  ARGS    "testinput/timeoper.yaml"
                  DEPENDS test_ObsOperator.x )

ecbuild_add_test( TARGET  test_ufo_vertinterp_aircraft_opr
                  MPI     4
                  COMMAND ${CMAKE_BINARY_DIR}/bin/test_ObsOperator.x
                  ARGS    "testinput/aircraft.yaml"
                  ENVIRONMENT OOPS_TRAPFPE=1
                  DEPENDS test_ObsOperator.x )

ecbuild_add_test( TARGET  test_ufo_linopr_vertinterp_aircraft
                  COMMAND ${CMAKE_BINARY_DIR}/bin/test_ObsOperatorTLAD.x
                  ARGS    "testinput/aircraft.yaml"
                  ENVIRONMENT OOPS_TRAPFPE=1
                  DEPENDS test_ObsOperatorTLAD.x )

ecbuild_add_test( TARGET  test_ufo_linopr_vertinterp_satwind
                  MPI     4
                  COMMAND ${CMAKE_BINARY_DIR}/bin/test_ObsOperator.x
                  ARGS    "testinput/satwind.yaml"
                  ENVIRONMENT OOPS_TRAPFPE=1
                  DEPENDS test_ObsOperator.x )

ecbuild_add_test( TARGET  test_ufo_opr_timeoper
                  MPI     4
                  COMMAND ${CMAKE_BINARY_DIR}/bin/test_ObsOperator.x
                  ARGS    "testinput/timeoper.yaml"
                  ENVIRONMENT OOPS_TRAPFPE=1
                  DEPENDS test_ObsOperator.x )

ecbuild_add_test( TARGET  test_ufo_linopr_timeoper
                  MPI     4
                  COMMAND ${CMAKE_BINARY_DIR}/bin/test_ObsOperatorTLAD.x
                  ARGS    "testinput/timeoper.yaml"
                  ENVIRONMENT OOPS_TRAPFPE=1
                  DEPENDS test_ObsOperatorTLAD.x )

ecbuild_add_test( TARGET  test_ufo_opr_gnssroRef
                  COMMAND ${CMAKE_BINARY_DIR}/bin/test_ObsOperator.x
                  ARGS    "testinput/gnssroref.yaml"
                  ENVIRONMENT OOPS_TRAPFPE=1
                  DEPENDS test_ObsOperator.x )

ecbuild_add_test( TARGET  test_ufo_opr_gnssroRef_0obs
                  COMMAND ${CMAKE_BINARY_DIR}/bin/test_ObsOperator.x
                  ARGS    "testinput/gnssroref_0obs.yaml"
                  ENVIRONMENT OOPS_TRAPFPE=1
                  DEPENDS test_ObsOperator.x )

ecbuild_add_test( TARGET  test_ufo_opr_gnssroRef_1obs
                  COMMAND ${CMAKE_BINARY_DIR}/bin/test_ObsOperator.x
                  ARGS    "testinput/gnssroref_1obs.yaml"
                  ENVIRONMENT OOPS_TRAPFPE=1
                  DEPENDS test_ObsOperator.x )

ecbuild_add_test( TARGET  test_ufo_opr_gnssroRef_1obs_2pe
                  MPI     2
                  COMMAND ${CMAKE_BINARY_DIR}/bin/test_ObsOperator.x
                  ARGS    "testinput/gnssroref_1obs.yaml"
                  ENVIRONMENT OOPS_TRAPFPE=1
                  DEPENDS test_ObsOperator.x )

ecbuild_add_test( TARGET  test_ufo_linopr_gnssroRef
                  COMMAND ${CMAKE_BINARY_DIR}/bin/test_ObsOperatorTLAD.x
                  ARGS    "testinput/gnssroref.yaml"
                  ENVIRONMENT OOPS_TRAPFPE=1
                  DEPENDS test_ObsOperatorTLAD.x )

ecbuild_add_test( TARGET  test_ufo_opr_gnssroBndNBAM
                  MPI     2
                  COMMAND ${CMAKE_BINARY_DIR}/bin/test_ObsOperator.x
                  ARGS    "testinput/gnssrobndnbam.yaml"
                  ENVIRONMENT OOPS_TRAPFPE=1
                  DEPENDS test_ObsOperator.x )


ecbuild_add_test( TARGET  test_ufo_super_refraction_gnssroBndNBAM
                  MPI     2
                  COMMAND ${CMAKE_BINARY_DIR}/bin/test_ObsOperator.x
                  ARGS    "testinput/gnssrobndnbam_super_refraction.yaml"
                  DEPENDS test_ObsOperator.x )

ecbuild_add_test( TARGET  test_ufo_linopr_gnssroBndNBAM
                  MPI     2
                  COMMAND ${CMAKE_BINARY_DIR}/bin/test_ObsOperatorTLAD.x
                  ARGS    "testinput/gnssrobndnbam.yaml"
                  ENVIRONMENT OOPS_TRAPFPE=1
                  DEPENDS test_ObsOperatorTLAD.x )

if( ${ROPP-UFO_FOUND} )
ecbuild_add_test( TARGET  test_ufo_opr_gnssroBndROPP1D
                  COMMAND ${CMAKE_BINARY_DIR}/bin/test_ObsOperator.x
                  ARGS    "testinput/gnssrobndropp1d.yaml"
                  ENVIRONMENT OOPS_TRAPFPE=1
                  DEPENDS test_ObsOperator.x )

ecbuild_add_test( TARGET  test_ufo_linopr_gnssroBndROPP1D
                  COMMAND ${CMAKE_BINARY_DIR}/bin/test_ObsOperatorTLAD.x
                  ARGS    "testinput/gnssrobndropp1d.yaml"
                  ENVIRONMENT OOPS_TRAPFPE=1
                  DEPENDS test_ObsOperatorTLAD.x )

ecbuild_add_test( TARGET  test_ufo_opr_gnssroBndROPP2D
                  COMMAND ${CMAKE_BINARY_DIR}/bin/test_ObsOperator.x
                  ARGS    "testinput/gnssrobndropp2d.yaml"
                  ENVIRONMENT OOPS_TRAPFPE=1
                  DEPENDS test_ObsOperator.x )

ecbuild_add_test( TARGET  test_ufo_linopr_gnssroBndROPP2D
                  COMMAND ${CMAKE_BINARY_DIR}/bin/test_ObsOperatorTLAD.x
                  ARGS    "testinput/gnssrobndropp2d.yaml"
                  ENVIRONMENT OOPS_TRAPFPE=1
                  DEPENDS test_ObsOperatorTLAD.x )
endif( ${ROPP-UFO_FOUND} )

#ecbuild_add_test( TARGET  test_ufo_opr_windprof
#                  COMMAND ${CMAKE_BINARY_DIR}/bin/test_ObsOperator.x
#                  ARGS    "testinput/windprof.yaml"
#                  ENVIRONMENT OOPS_TRAPFPE=1
#                  DEPENDS test_ObsOperator.x )

# Marine UFO tests
ecbuild_add_test( TARGET  test_ufo_opr_seaicefrac
                  COMMAND ${CMAKE_BINARY_DIR}/bin/test_ObsOperator.x
                  ARGS    "testinput/seaicefrac.yaml"
                  ENVIRONMENT OOPS_TRAPFPE=1
                  DEPENDS test_ObsOperator.x )

ecbuild_add_test( TARGET  test_ufo_linopr_seaicefrac
                  COMMAND ${CMAKE_BINARY_DIR}/bin/test_ObsOperatorTLAD.x
                  ARGS    "testinput/seaicefrac.yaml"
                  ENVIRONMENT OOPS_TRAPFPE=1
                  DEPENDS test_ObsOperatorTLAD.x )

ecbuild_add_test( TARGET  test_ufo_opr_seaicethick
                  COMMAND ${CMAKE_BINARY_DIR}/bin/test_ObsOperator.x
                  ARGS    "testinput/seaicethick.yaml"
                  ENVIRONMENT OOPS_TRAPFPE=1
                  DEPENDS test_ObsOperator.x )

ecbuild_add_test( TARGET  test_ufo_linopr_seaicethick
                  COMMAND ${CMAKE_BINARY_DIR}/bin/test_ObsOperatorTLAD.x
                  ARGS    "testinput/seaicethick.yaml"
                  ENVIRONMENT OOPS_TRAPFPE=1
                  DEPENDS test_ObsOperatorTLAD.x )

ecbuild_add_test( TARGET  test_ufo_opr_identity_sst
                  COMMAND ${CMAKE_BINARY_DIR}/bin/test_ObsOperator.x
                  ARGS    "testinput/sea_surface_temp.yaml"
                  ENVIRONMENT OOPS_TRAPFPE=1
                  DEPENDS test_ObsOperator.x )

ecbuild_add_test( TARGET  test_ufo_linopr_identity_sst
                  COMMAND ${CMAKE_BINARY_DIR}/bin/test_ObsOperatorTLAD.x
                  ARGS    "testinput/sea_surface_temp.yaml"
                  ENVIRONMENT OOPS_TRAPFPE=1
                  DEPENDS test_ObsOperatorTLAD.x )

ecbuild_add_test( TARGET  test_ufo_opr_adt
                  COMMAND ${CMAKE_BINARY_DIR}/bin/test_ObsOperator.x
                  ARGS    "testinput/adt.yaml"
                  ENVIRONMENT OOPS_TRAPFPE=1
                  DEPENDS test_ObsOperator.x )

ecbuild_add_test( TARGET  test_ufo_linopr_adt
                  COMMAND ${CMAKE_BINARY_DIR}/bin/test_ObsOperatorTLAD.x
                  ARGS    "testinput/adt.yaml"
                  ENVIRONMENT OOPS_TRAPFPE=1
                  DEPENDS test_ObsOperatorTLAD.x )

ecbuild_add_test( TARGET  test_ufo_opr_coolskin
                  COMMAND ${CMAKE_BINARY_DIR}/bin/test_ObsOperator.x
                  ARGS    "testinput/coolskin.yaml"
                  ENVIRONMENT OOPS_TRAPFPE=1
                  DEPENDS test_ObsOperator.x )

ecbuild_add_test( TARGET  test_ufo_linopr_coolskin
                  COMMAND ${CMAKE_BINARY_DIR}/bin/test_ObsOperatorTLAD.x
                  ARGS    "testinput/coolskin.yaml"
                  ENVIRONMENT OOPS_TRAPFPE=1
                  DEPENDS test_ObsOperatorTLAD.x )

if( ${GSW_FOUND} )
    ecbuild_add_test( TARGET  test_ufo_opr_insitutemperature
                      COMMAND ${CMAKE_BINARY_DIR}/bin/test_ObsOperator.x
                      ARGS    "testinput/tprof.yaml"
                      ENVIRONMENT OOPS_TRAPFPE=1
                      DEPENDS test_ObsOperator.x )

    ecbuild_add_test( TARGET  test_ufo_linopr_insitutemperature
                      COMMAND ${CMAKE_BINARY_DIR}/bin/test_ObsOperatorTLAD.x
                      ARGS    "testinput/tprof.yaml"
                      ENVIRONMENT OOPS_TRAPFPE=1
                      DEPENDS test_ObsOperatorTLAD.x )

    ecbuild_add_test( TARGET  test_ufo_opr_marinevertinterp
                      COMMAND ${CMAKE_BINARY_DIR}/bin/test_ObsOperator.x
                      ARGS    "testinput/genericprof.yaml"
                      ENVIRONMENT OOPS_TRAPFPE=1
                      DEPENDS test_ObsOperator.x )

    ecbuild_add_test( TARGET  test_ufo_linopr_marinevertinterp
                      COMMAND ${CMAKE_BINARY_DIR}/bin/test_ObsOperatorTLAD.x
                      ARGS    "testinput/genericprof.yaml"
                      ENVIRONMENT OOPS_TRAPFPE=1
                      DEPENDS test_ObsOperatorTLAD.x )

endif( ${GSW_FOUND} )

if( ${GEOS-AERO_FOUND} )

ecbuild_add_test( TARGET  test_ufo_geos_aero_opr
                  MPI     4
                  SOURCES mains/TestObsOperator.cc
                  ARGS    "testinput/geos_aod.yaml"
                  LIBS    ufo )

ecbuild_add_test( TARGET  test_ufo_geos_aero_tlad
                  SOURCES mains/TestObsOperatorTLAD.cc
                  ARGS    "testinput/geos_aod.yaml"
                  LIBS    ufo )

endif( ${GEOS-AERO_FOUND} )


ecbuild_add_test( TARGET  test_ufo_opr_radarreflectivity
                  COMMAND ${CMAKE_BINARY_DIR}/bin/test_ObsOperator.x
                  ARGS    "testinput/reflectivity.yaml"
                  ENVIRONMENT OOPS_TRAPFPE=1
                  DEPENDS test_ObsOperator.x )

ecbuild_add_test( TARGET  test_ufo_opr_radarradialvelocity
                  COMMAND ${CMAKE_BINARY_DIR}/bin/test_ObsOperator.x
                  ARGS    "testinput/radialvelocity.yaml"
                  ENVIRONMENT OOPS_TRAPFPE=1
                  DEPENDS test_ObsOperator.x )

# Test UFO ObsFilters (generic)

ecbuild_add_test( TARGET  test_ufo_qc_gen_processwhere
                  SOURCES mains/TestProcessWhere.cc
                  ARGS    "testinput/processwhere.yaml"
                  ENVIRONMENT OOPS_TRAPFPE=1
                  LIBS    ufo )

ecbuild_add_test( TARGET  test_ufo_qc_gen_backgroundcheck
                  COMMAND ${CMAKE_BINARY_DIR}/bin/test_ObsFilters.x
                  ARGS    "testinput/qc_backgroundcheck.yaml"
                  ENVIRONMENT OOPS_TRAPFPE=1
                  DEPENDS test_ObsFilters.x )

ecbuild_add_test( TARGET  test_ufo_qc_gen_boundscheck
                  COMMAND ${CMAKE_BINARY_DIR}/bin/test_ObsFilters.x
                  ARGS    "testinput/qc_boundscheck.yaml"
                  ENVIRONMENT OOPS_TRAPFPE=1
                  DEPENDS test_ObsFilters.x )

ecbuild_add_test( TARGET  test_ufo_qc_gen_differencecheck
                  COMMAND ${CMAKE_BINARY_DIR}/bin/test_ObsFilters.x
                  ARGS    "testinput/qc_differencecheck.yaml"
                  ENVIRONMENT OOPS_TRAPFPE=1
                  DEPENDS test_ObsFilters.x )

ecbuild_add_test( TARGET  test_ufo_qc_thinning
                  COMMAND ${CMAKE_BINARY_DIR}/bin/test_ObsFilters.x
                  ARGS    "testinput/qc_thinning.yaml"
                  ENVIRONMENT OOPS_TRAPFPE=1
                  DEPENDS test_ObsFilters.x )

ecbuild_add_test( TARGET  test_ufo_qc_gauss_thinning
                  COMMAND ${CMAKE_BINARY_DIR}/bin/test_ObsFilters.x
                  ARGS    "testinput/qc_gauss_thinning.yaml"
                  ENVIRONMENT OOPS_TRAPFPE=1
                  DEPENDS test_ObsFilters.x )

ecbuild_add_test( TARGET  test_ufo_qc_preqc
                  COMMAND ${CMAKE_BINARY_DIR}/bin/test_ObsFilters.x
                  ARGS    "testinput/qc_preqc.yaml"
                  ENVIRONMENT OOPS_TRAPFPE=1
                  DEPENDS test_ObsFilters.x )

ecbuild_add_test( TARGET  test_ufo_qc_temporalthinning
                  COMMAND ${CMAKE_BINARY_DIR}/bin/test_ObsFilters.x
                  ARGS    "testinput/qc_temporal_thinning.yaml"
                  ENVIRONMENT OOPS_TRAPFPE=1
                  DEPENDS test_ObsFilters.x )

# Test UFO ObsFilters (specific)

ecbuild_add_test( TARGET  test_ufo_gaussianthinning
                  SOURCES mains/TestGaussianThinning.cc
                  ARGS    "testinput/qc_gauss_thinning_unittests.yaml"
                  ENVIRONMENT OOPS_TRAPFPE=1
                  LIBS    ufo)

ecbuild_add_test( TARGET  test_ufo_recursivesplitter
                  SOURCES mains/TestRecursiveSplitter.cc
                  # This test doesn't need a configuration file, but oops::Run::Run() requires
                  # a path to a configuration file to be passed in the first command-line parameter.
                  ARGS    "testinput/qc_recursive_splitter.yaml"
                  ENVIRONMENT OOPS_TRAPFPE=1
                  LIBS    ufo)

ecbuild_add_test( TARGET  test_ufo_temporalthinning
                  SOURCES mains/TestTemporalThinning.cc
                  ARGS    "testinput/qc_temporal_thinning_unittests.yaml"
                  ENVIRONMENT OOPS_TRAPFPE=1
                  LIBS    ufo)

# Test Functions

ecbuild_add_test( TARGET  test_ufo_function_velocity
                  SOURCES mains/TestObsFunction.cc
                  ARGS    "testinput/function_velocity.yaml"
                  ENVIRONMENT OOPS_TRAPFPE=1
                  LIBS    ufo)

ecbuild_add_test( TARGET  test_ufo_function_errflat
                  SOURCES mains/TestObsFunction.cc
                  ARGS    "testinput/function_errflat.yaml"
                  ENVIRONMENT OOPS_TRAPFPE=1
                  LIBS    ufo)

ecbuild_add_test( TARGET  test_ufo_function_errftopo
                  SOURCES mains/TestObsFunction.cc
                  ARGS    "testinput/function_errftopo.yaml"
                  ENVIRONMENT OOPS_TRAPFPE=1
                  LIBS    ufo)

ecbuild_add_test( TARGET  test_ufo_function_errftransmittop
                  SOURCES mains/TestObsFunction.cc
                  ARGS    "testinput/function_errftransmittop.yaml"
                  ENVIRONMENT OOPS_TRAPFPE=1
                  LIBS    ufo)

ecbuild_add_test( TARGET  test_ufo_function_errfwavenum
                  SOURCES mains/TestObsFunction.cc
                  ARGS    "testinput/function_errfwavenum.yaml"
                  ENVIRONMENT OOPS_TRAPFPE=1
                  LIBS    ufo)

# Test Diagnostics

if ( ${CRTM_FOUND} )
    ecbuild_add_test( TARGET  test_ufo_obsdiag_crtm_jacobian
                      SOURCES mains/TestObsDiagnostics.cc
                      ARGS    "testinput/obsdiag_crtm_jacobian.yaml"
                      ENVIRONMENT OOPS_TRAPFPE=1
                      LIBS    ufo)

    ecbuild_add_test( TARGET  test_ufo_obsdiag_crtm_amsua_optics
                      SOURCES mains/TestObsDiagnostics.cc
                      ARGS    "testinput/obsdiag_crtm_amsua_optics.yaml"
                      ENVIRONMENT OOPS_TRAPFPE=1
                      LIBS    ufo)

    ecbuild_add_test( TARGET  test_ufo_obsdiag_crtm_amsua_jacobian
                      SOURCES mains/TestObsDiagnostics.cc
                      ARGS    "testinput/obsdiag_crtm_amsua_jacobian.yaml"
                      ENVIRONMENT OOPS_TRAPFPE=1
                      LIBS    ufo)
endif ( ${CRTM_FOUND} )

# Test Parameters
ecbuild_add_test( TARGET  test_ufo_parameters
                  SOURCES mains/TestParameters.cc
                  ARGS    "testinput/parameters.yaml"
                  ENVIRONMENT OOPS_TRAPFPE=1
                  LIBS    ufo)

# Test QC for specific instruments

if ( ${CRTM_FOUND} )
    ecbuild_add_test( TARGET  test_ufo_qc_cris
                      COMMAND ${CMAKE_BINARY_DIR}/bin/test_ObsFilters.x
                      ARGS    "testinput/cris_qc.yaml"
                      ENVIRONMENT OOPS_TRAPFPE=1
                      DEPENDS test_ObsFilters.x )

    ecbuild_add_test( TARGET  test_ufo_qc_function_scattering
                      COMMAND ${CMAKE_BINARY_DIR}/bin/test_ObsFilters.x
                      ARGS    "testinput/amsua_qc.yaml"
                      ENVIRONMENT OOPS_TRAPFPE=1
                      DEPENDS test_ObsFilters.x )

    ecbuild_add_test( TARGET  test_ufo_qc_amsua
                      COMMAND ${CMAKE_BINARY_DIR}/bin/test_ObsFilters.x
                      ARGS    "testinput/amsua_qc.yaml"
                      ENVIRONMENT OOPS_TRAPFPE=1
                      DEPENDS test_ObsFilters.x )

    ecbuild_add_test( TARGET  test_ufo_qc_iasi
                      COMMAND ${CMAKE_BINARY_DIR}/bin/test_ObsFilters.x
                      ARGS    "testinput/iasi_qc.yaml"
                      ENVIRONMENT OOPS_TRAPFPE=1
                      DEPENDS test_ObsFilters.x )

    ecbuild_add_test( TARGET  test_ufo_qc_iasi_filters
                      COMMAND ${CMAKE_BINARY_DIR}/bin/test_ObsFilters.x
                      ARGS    "testinput/iasi_qc_filters.yaml"
                      ENVIRONMENT OOPS_TRAPFPE=1
                      DEPENDS test_ObsFilters.x )

    ecbuild_add_test( TARGET  test_ufo_qc_amsua_allsky_gsi
                      COMMAND ${CMAKE_BINARY_DIR}/bin/test_ObsFilters.x
                      ARGS    "testinput/amsua_allsky_gsi_qc.yaml"
                      ENVIRONMENT OOPS_TRAPFPE=1
                      DEPENDS test_ObsFilters.x )
endif ( ${CRTM_FOUND} )

if( ${ROPP-UFO_FOUND} )
ecbuild_add_test( TARGET  test_ufo_qc_gnssroBndROPP1D
                  COMMAND ${CMAKE_BINARY_DIR}/bin/test_ObsFilters.x
                  ARGS    "testinput/gnssrobndropp1d.yaml"
                  ENVIRONMENT OOPS_TRAPFPE=1
                  DEPENDS test_ObsFilters.x )
endif( ${ROPP-UFO_FOUND} )

ecbuild_add_test( TARGET  test_ufo_opr_sfc_p
                  COMMAND ${CMAKE_BINARY_DIR}/bin/test_ObsOperator.x
                  ARGS    "testinput/sfcpcorrected.yaml"
                  ENVIRONMENT OOPS_TRAPFPE=1
                  DEPENDS test_ObsOperator.x )

ecbuild_add_test( TARGET  test_ufo_qc_amsua_seaice
                  COMMAND ${CMAKE_BINARY_DIR}/bin/test_ObsFilters.x
                  ARGS    "testinput/amsua_seaice_qc.yaml"
                  ENVIRONMENT OOPS_TRAPFPE=1
                  DEPENDS test_ObsFilters.x )

ecbuild_add_test( TARGET  test_ufo_qc_gnssroBndNBAM_obs_error
                  COMMAND ${CMAKE_BINARY_DIR}/bin/test_ObsFilters.x
                  ARGS    "testinput/gnssrobndnbam_obs_error.yaml"
                  ENVIRONMENT OOPS_TRAPFPE=1
                  DEPENDS test_ObsFilters.x )

ecbuild_add_test( TARGET  test_ufo_qc_gnssro_domain_check
                  COMMAND ${CMAKE_BINARY_DIR}/bin/test_ObsFilters.x
                  ARGS    "testinput/gnssro_domain_check.yaml"
                  ENVIRONMENT OOPS_TRAPFPE=1
                  DEPENDS test_ObsFilters.x )

ecbuild_add_test( TARGET  test_ufo_qc_gnssro_backgroundcheck
                  COMMAND ${CMAKE_BINARY_DIR}/bin/test_ObsFilters.x
                  ENVIRONMENT OOPS_TRAPFPE=1
                  ARGS    "testinput/gnssrobndnbam_backgroundcheck_qc.yaml"
                  DEPENDS test_ObsFilters.x )

# Test bias correction classes

ecbuild_add_test( TARGET  test_ufo_bias_amsua
                  SOURCES mains/TestObsBias.cc
                  ARGS    "testinput/amsua_crtm_bc.yaml"
                  ENVIRONMENT OOPS_TRAPFPE=1
                  LIBS    ufo )

ecbuild_add_test( TARGET  test_ufo_bias_increment_amsua
                  SOURCES mains/TestObsBiasIncrement.cc
                  ARGS    "testinput/amsua_crtm_bc.yaml"
                  ENVIRONMENT OOPS_TRAPFPE=1
                  LIBS    ufo )

ecbuild_add_test( TARGET  test_ufo_bias_covariance_amsua
                  SOURCES mains/TestObsBiasCovariance.cc
                  ARGS    "testinput/amsua_crtm_bc.yaml"
                  ENVIRONMENT OOPS_TRAPFPE=1
                  LIBS    ufo )

#####################################################################
# Files for CRTM tests
#####################################################################

list( APPEND crtm_test_input
AerosolCoeff/Little_Endian/AerosolCoeff.bin
CloudCoeff/Little_Endian/CloudCoeff.bin
EmisCoeff/MW_Water/Little_Endian/FASTEM6.MWwater.EmisCoeff.bin
EmisCoeff/IR_Ice/SEcategory/Little_Endian/NPOESS.IRice.EmisCoeff.bin
EmisCoeff/IR_Land/SEcategory/Little_Endian/NPOESS.IRland.EmisCoeff.bin
EmisCoeff/IR_Snow/SEcategory/Little_Endian/NPOESS.IRsnow.EmisCoeff.bin
EmisCoeff/VIS_Ice/SEcategory/Little_Endian/NPOESS.VISice.EmisCoeff.bin
EmisCoeff/VIS_Land/SEcategory/Little_Endian/NPOESS.VISland.EmisCoeff.bin
EmisCoeff/VIS_Snow/SEcategory/Little_Endian/NPOESS.VISsnow.EmisCoeff.bin
EmisCoeff/VIS_Water/SEcategory/Little_Endian/NPOESS.VISwater.EmisCoeff.bin
EmisCoeff/IR_Water/Little_Endian/Nalli.IRwater.EmisCoeff.bin
EmisCoeff/IR_Land/SEcategory/Little_Endian/USGS.IRland.EmisCoeff.bin
EmisCoeff/VIS_Land/SEcategory/Little_Endian/USGS.VISland.EmisCoeff.bin
SpcCoeff/Little_Endian/hirs4_metop-a.SpcCoeff.bin
TauCoeff/ODPS/Little_Endian/hirs4_metop-a.TauCoeff.bin
SpcCoeff/Little_Endian/amsua_n19.SpcCoeff.bin
TauCoeff/ODPS/Little_Endian/amsua_n19.TauCoeff.bin
SpcCoeff/Little_Endian/atms_npp.SpcCoeff.bin
TauCoeff/ODPS/Little_Endian/atms_npp.TauCoeff.bin
SpcCoeff/Little_Endian/gmi_gpm.SpcCoeff.bin
TauCoeff/ODPS/Little_Endian/gmi_gpm.TauCoeff.bin
SpcCoeff/Little_Endian/seviri_m08.SpcCoeff.bin
TauCoeff/ODAS/Little_Endian/seviri_m08.TauCoeff.bin
SpcCoeff/Little_Endian/cris-fsr_npp.SpcCoeff.bin
TauCoeff/ODPS/Little_Endian/cris-fsr_npp.TauCoeff.bin
SpcCoeff/Little_Endian/iasi_metop-a.SpcCoeff.bin
TauCoeff/ODPS/Little_Endian/iasi_metop-a.TauCoeff.bin
SpcCoeff/Little_Endian/mhs_n19.SpcCoeff.bin
TauCoeff/ODPS/Little_Endian/mhs_n19.TauCoeff.bin
SpcCoeff/Little_Endian/sndrD1_g15.SpcCoeff.bin
TauCoeff/ODPS/Little_Endian/sndrD1_g15.TauCoeff.bin
SpcCoeff/Little_Endian/sndrD2_g15.SpcCoeff.bin
TauCoeff/ODPS/Little_Endian/sndrD2_g15.TauCoeff.bin
SpcCoeff/Little_Endian/sndrD3_g15.SpcCoeff.bin
TauCoeff/ODPS/Little_Endian/sndrD3_g15.TauCoeff.bin
SpcCoeff/Little_Endian/sndrD4_g15.SpcCoeff.bin
TauCoeff/ODPS/Little_Endian/sndrD4_g15.TauCoeff.bin
SpcCoeff/Little_Endian/airs_aqua.SpcCoeff.bin
TauCoeff/ODPS/Little_Endian/airs_aqua.TauCoeff.bin
SpcCoeff/Little_Endian/v.viirs-m_npp.SpcCoeff.bin
TauCoeff/ODAS/Little_Endian/v.viirs-m_npp.TauCoeff.bin
SpcCoeff/Little_Endian/abi_g16.SpcCoeff.bin
TauCoeff/ODPS/Little_Endian/abi_g16.TauCoeff.bin
SpcCoeff/Little_Endian/ahi_himawari8.SpcCoeff.bin
TauCoeff/ODPS/Little_Endian/ahi_himawari8.TauCoeff.bin
SpcCoeff/Little_Endian/radiometer_smap.SpcCoeff.bin
TauCoeff/ODPS/Little_Endian/radiometer_smap.TauCoeff.bin
)

# Symlink all CRTM files
CREATE_SYMLINK_FILENAME( ${crtm_SOURCE_DIR}/fix
                         ${CMAKE_CURRENT_BINARY_DIR}/Data
                         ${crtm_test_input} )

#####################################################################
# Files for RTTOV tests
#####################################################################
if( ${RTTOV_FOUND} )
list( APPEND rttov_test_input
rttov7pred54L/rtcoef_noaa_19_amsua.dat
)

# Symlink all CRTM files
CREATE_SYMLINK_FILENAME( ${rttov_SOURCE_DIR}/rtcoef_rttov12
                         ${CMAKE_CURRENT_BINARY_DIR}/Data
                         ${rttov_test_input} )
endif( ${RTTOV_FOUND} )

######
#Files for geos-aero tests
######

if( ${GEOS-AERO_FOUND} )
list( APPEND geos-aero_test_data
Data/optics_BC.v1_3_.nc
Data/optics_BRC.v1_5_.nc
Data/optics_DU.v15_3_.nc
Data/optics_NI.v2_5_.nc
Data/optics_OC.v1_3_.nc
Data/optics_SS.v3_3_.nc
Data/optics_SU.v1_3_.nc
) 

CREATE_SYMLINK_FILENAME( ${geos-aero_SOURCE_DIR}/test/
                         ${CMAKE_CURRENT_BINARY_DIR}/Data 
                         ${geos-aero_test_data} )

list( APPEND geos-aero_test_input
testinput/geosaod.rc
testinput/Chem_MieRegistry.rc) 

CREATE_SYMLINK_FILENAME( ${geos-aero_SOURCE_DIR}/test/
                         ${CMAKE_CURRENT_BINARY_DIR}
                         ${geos-aero_test_input} )

endif( ${GEOS-AERO_FOUND} )<|MERGE_RESOLUTION|>--- conflicted
+++ resolved
@@ -176,7 +176,6 @@
 )
 
 file(MAKE_DIRECTORY ${CMAKE_CURRENT_BINARY_DIR}/Data)
-<<<<<<< HEAD
 CREATE_SYMLINK_FILENAME( ${CMAKE_CURRENT_SOURCE_DIR}/testinput ${CMAKE_CURRENT_BINARY_DIR}/Data ${ufo_test_data} )	
 
 # IODA observation files 
@@ -237,67 +236,6 @@
                  ${TESTFILE_DIR}
                  ${CMAKE_CURRENT_BINARY_DIR}/Data/ioda
                 )
-=======
-CREATE_SYMLINK_FILENAME( ${CMAKE_CURRENT_SOURCE_DIR}/testinput ${CMAKE_CURRENT_BINARY_DIR}/Data ${ufo_test_data} )
-
-# Add ioda obs test data
-list (APPEND ioda_obs_test_data
-  atmosphere/abi_g16_obs_2019042306_m.nc4
-  atmosphere/ahi_himawari8_obs_2019042306_m.nc4
-  atmosphere/aircraft_obs_2018041500_m.nc4
-  atmosphere/aircraft_obs_2018041500_s.nc4
-  atmosphere/airs_aqua_obs_2018041500_m.nc4
-  atmosphere/amsua_n19_obs_2018041500_m.nc4
-  atmosphere/amsua_n19_obs_2018041500_m_bc3.nc4
-  atmosphere/amsua_n19_obs_2018041500_m_bc.nc4
-  atmosphere/amsua_n19_obs_2018041500_s.nc4
-  atmosphere/aod_obs_2018041500_m.nc4
-  atmosphere/aod_obs_2018041500_s.nc4
-  atmosphere/atms_npp_obs_2018041500_m.nc4
-  atmosphere/cris-fsr_npp_obs_2018041500_m.nc4
-  atmosphere/geos_aod_obs_2018041500_m.nc4
-  atmosphere/gmi_gpm_obs_2018041500_m.nc4
-  atmosphere/gnssro_obs_2018041500_1obs.nc4
-  atmosphere/gnssro_obs_2018041500_s.nc4
-  atmosphere/gnssro_obs_2018041500_m.nc4
-  atmosphere/gnssro_obs_2018041500_l.nc4
-  atmosphere/gsisfc_tsen_obs_2018041500_m.nc4
-  atmosphere/gsisfc_uv_obs_2018041500_m.nc4
-  atmosphere/hirs4_metop-a_obs_2018041500_m.nc4
-  atmosphere/iasi_metop-a_obs_2018041500_m.nc4
-  atmosphere/ioda_metop_2_amsua.nc4
-  atmosphere/mhs_n19_obs_2018041500_m.nc4
-  atmosphere/radar_dbz_obs_2019052222.nc4
-  atmosphere/radar_rw_obs_2019052222.nc4
-  atmosphere/smap_obs_2018041500_m.nc4
-  atmosphere/satwind_obs_2018041500_m.nc4
-  atmosphere/satwind_obs_2018041500_s.nc4
-  atmosphere/sbuv2_n19_obs_2018041500_m.nc4
-  atmosphere/scatwind_obs_2018041500_m.nc4
-  atmosphere/seviri_m08_obs_2018041500_m.nc4
-  atmosphere/sfc_obs_2018041500_m.nc4
-  atmosphere/sndrd1_g15_obs_2018041500_m.nc4
-  atmosphere/sndrd2_g15_obs_2018041500_m.nc4
-  atmosphere/sndrd3_g15_obs_2018041500_m.nc4
-  atmosphere/sndrd4_g15_obs_2018041500_m.nc4
-  atmosphere/sondes_obs_2018041500_m.nc4
-  atmosphere/sondes_obs_2018041500_s.nc4
-  atmosphere/sondes_obs_2018041500_vs.nc4
-  atmosphere/ssmis_f18_obs_2018041500_m.nc4
-  atmosphere/sfc_obs_2018041500_m.nc4
-  atmosphere/windprof_obs_2018041500_m.nc4
-  marine/coolskin_fake_obs_2018041500.nc
-  marine/cryosat2-2018-04-15.nc
-  marine/icec-2018-04-15.nc
-  marine/Jason-2-2018-04-15.nc
-  marine/profile_2018-04-15.nc
-  marine/sst_obs-2018-04-15.nc4
-  )
-
-CREATE_SYMLINK_FILENAME( ${ioda_SOURCE_DIR}/test/testinput
-                         ${CMAKE_CURRENT_BINARY_DIR}/Data
-                         ${ioda_obs_test_data} )
->>>>>>> 18b4813f
 
 #####################################################################
 
