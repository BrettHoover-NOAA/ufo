obs space:
  name: satwinds_ssec_amv
  obsdatain:
    engine:
      type: H5File
  obsdataout:
    engine:
      type: H5File
      allow overwrite: true
  io pool:
    write multiple files: true
  _source: noaa
  simulated variables: [windEastward, windNorthward]
#
obs operator:
  name: VertInterp
<<<<<<< HEAD
  interpolation method: log-linear
=======
  observation alias file: $(observation_alias_file)
>>>>>>> 9c4bcaec
#
obs filters:
  # Observation Range Sanity Check
  - filter: Bounds Check
    filter variables:
    - name: windEastward
    - name: windNorthward
    minvalue: -130
    maxvalue: 130
    action:
      name: reject
  #
  - filter: Bounds Check
    filter variables:
    - name: windEastward
    - name: windNorthward
    test variables:
    - name: ObsFunction/Velocity
    maxvalue: 130.0
    action:
      name: reject
  #
# - filter: Bounds Check
#   filter variables:
#   - name: windEastward
#   - name: windNorthward
#   test variables:
#   - name: MetaData/satwind_quality_ind_no_fc
#   minvalue: 80.0
#   action:
#     name: reject
# # GOES IR (245), EUMET IR (253), JMA IR (252) reject when pressure between 400 and 800 mb.
# - filter: Bounds Check
#   filter variables:
#   - name: windEastward
#   - name: windNorthward
#   test variables:
#   - name: MetaData/pressure
#   minvalue: 40000
#   maxvalue: 80000
#   where:
#   - variable:
#       name: ObsType/windEastward
#     is_in: 245, 252, 253
#   action:
#     name: reject
# # GOES WV (246, 250, 254), reject when pressure greater than 400 mb.
# - filter: Bounds Check
#   filter variables:
#   - name: windEastward
#   - name: windNorthward
#   test variables:
#   - name: MetaData/pressure
#   maxvalue: 40000
#   where:
#   - variable:
#       name: ObsType/windEastward
#     is_in: 246, 250, 254
#   action:
#     name: reject
# # EUMET (242) and JMA (243) vis, reject when pressure less than 700 mb.
# - filter: Bounds Check
#   filter variables:
#   - name: windEastward
#   - name: windNorthward
#   test variables:
#   - name: MetaData/pressure
#   minvalue: 70000
#   where:
#   - variable:
#       name: ObsType/windEastward
#     is_in: 242, 243
#   action:
#     name: reject
# # MODIS-Aqua/Terra (257) and (259), reject when pressure less than 250 mb.
# - filter: Bounds Check
#   filter variables:
#   - name: windEastward
#   - name: windNorthward
#   test variables:
#   - name: MetaData/pressure
#   minvalue: 25000
#   where:
#   - variable:
#       name: ObsType/windEastward
#     is_in: 257-259
#   action:
#     name: reject
# # MODIS-Aqua/Terra (258) and (259), reject when pressure greater than 600 mb.
# - filter: Bounds Check
#   filter variables:
#   - name: windEastward
#   - name: windNorthward
#   test variables:
#   - name: MetaData/pressure
#   maxvalue: 60000
#   where:
#   - variable:
#       name: ObsType/windEastward
#     is_in: 258, 259
#   action:
#     name: reject
  #
  # Reject all obs with PreQC mark already set above 3
  # - filter: PreQC
  #   maxvalue: 3
  #   action:
  #     name: reject
  #
  # Multiple satellite platforms, reject when pressure is more than 50 mb above tropopause.
  - filter: Difference Check
    filter variables:
    - name: windEastward
    - name: windNorthward
    reference: TropopauseEstimate@ObsFunction
    value: MetaData/pressure
    minvalue: -5000                    # 50 hPa above tropopause level, negative p-diff
    action:
      name: reject
  # Difference check surface_pressure and ObsValue/air_pressure, if less than 100 hPa, reject.
  - filter: Difference Check
    filter variables:
    - name: windEastward
    - name: windNorthward
    reference: GeoVaLs/surface_pressure
    value: MetaData/pressure
    maxvalue: -10000
  # Assign the initial observation error, based on height/pressure
  - filter: Bounds Check
    filter variables:
    - name: windEastward
    - name: windNorthward
    minvalue: -135
    maxvalue: 135
    action:
      name: assign error
      error function:
        name: ObsFunction/ObsErrorModelStepwiseLinear
        options:
          xvar:
            name: MetaData/pressure
          xvals: [100000, 95000, 80000, 65000, 60000, 55000, 50000, 45000, 40000, 35000, 30000, 25000, 20000, 15000, 10000]   #Pressure (Pa)
          errors: [1.4, 1.5, 1.6, 1.8, 1.9, 2.0, 2.1, 2.3, 2.6, 2.8, 3.0, 3.2, 2.7, 2.4, 2.1]

  # Reject when difference of wind direction is more than 50 degrees.
  - filter: Bounds Check
    filter variables:
    - name: windEastward
    - name: windNorthward
    test variables:
    - name: ObsFunction/WindDirAngleDiff
      options:
        minimum_uv: 3.5
    maxvalue: 50.0
    action:
      name: reject
    defer to post: true
# # AVHRR (244), MODIS (257,258,259), VIIRS (260), GOES (247) use a LNVD check.
# - filter: Bounds Check
#   filter variables:
#   - name: windEastward
#   - name: windNorthward
#   test variables:
#   - name: ObsFunction/SatWindsLNVDCheck
#   maxvalue: 3
#   where:
#   - variable:
#       name: ObsType/windEastward
#     is_in: 244, 247, 257-260
#   action:
#     name: reject
#   defer to post: true
# # AVHRR and MODIS (ObsType=244,257,258,259) use a SPDB check.
# - filter: Bounds Check
#   filter variables:
#   - name: windEastward
#   - name: windNorthward
#   test variables:
#   - name: ObsFunction/SatWindsSPDBCheck
#     options:
#       error_min: 1.4
#       error_max: 20.0
#   maxvalue: 1.75
#   where:
#     - variable:
#         name: ObsType/windEastward
#       is_in: 244, 257, 258, 259
#   action:
#     name: reject
#   defer to post: true
# # GOES (ObsType=245,246,253,254) use a SPDB check only between 300-400 mb.
# - filter: Bounds Check
#   filter variables:
#   - name: windEastward
#   - name: windNorthward
#   test variables:
#   - name: ObsFunction/SatWindsSPDBCheck
#     options:
#       error_min: 1.4
#       error_max: 20.0
#   maxvalue: 1.75
#   where:
#     - variable:
#         name: ObsType/windEastward
#       is_in: 244, 257, 258, 259
#     - variable:
#         name: MetaData/pressure
#       minvalue: 30000
#       maxvalue: 40000
#   action:
#     name: reject
#   defer to post: true
  # Gross error check with (O - B) / ObsError greater than threshold.
  - filter: Background Check
    filter variables:
    - name: windEastward
    - name: windNorthward
    threshold: 6.0
    action:
      name: reject<|MERGE_RESOLUTION|>--- conflicted
+++ resolved
@@ -14,11 +14,8 @@
 #
 obs operator:
   name: VertInterp
-<<<<<<< HEAD
   interpolation method: log-linear
-=======
   observation alias file: $(observation_alias_file)
->>>>>>> 9c4bcaec
 #
 obs filters:
   # Observation Range Sanity Check
