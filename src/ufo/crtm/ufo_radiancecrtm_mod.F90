! (C) Copyright 2017-2018 UCAR
!
! This software is licensed under the terms of the Apache Licence Version 2.0
! which can be obtained at http://www.apache.org/licenses/LICENSE-2.0.

!> Fortran module to handle radiancecrtm observations

module ufo_radiancecrtm_mod

 use crtm_module

 use fckit_configuration_module, only: fckit_configuration
 use iso_c_binding
 use kinds
 use missing_values_mod

 use obsspace_mod

 use ufo_geovals_mod, only: ufo_geovals, ufo_geoval, ufo_geovals_get_var
 use ufo_vars_mod
 use ufo_crtm_utils_mod

 implicit none
 private

 !> Fortran derived type for radiancecrtm trajectory
 type, public :: ufo_radiancecrtm
 private
   character(len=MAXVARLEN), public, allocatable :: varin(:)  ! variables requested from the model
   integer, allocatable                          :: channels(:)
   type(crtm_conf) :: conf
 contains
   procedure :: setup  => ufo_radiancecrtm_setup
   procedure :: delete => ufo_radiancecrtm_delete
   procedure :: simobs => ufo_radiancecrtm_simobs
 end type ufo_radiancecrtm

 character(len=maxvarlen), dimension(21), parameter :: varin_default = &
                            (/var_ts, var_prs, var_prsi,                                  &
                              var_sfc_wfrac, var_sfc_lfrac, var_sfc_ifrac, var_sfc_sfrac, &
                              var_sfc_wtmp,  var_sfc_ltmp,  var_sfc_itmp,  var_sfc_stmp,  &
                              var_sfc_vegfrac, var_sfc_wspeed, var_sfc_wdir, var_sfc_lai, &
                              var_sfc_soilm, var_sfc_soilt, var_sfc_landtyp,              &
                              var_sfc_vegtyp, var_sfc_soiltyp, var_sfc_sdepth/)

contains

! ------------------------------------------------------------------------------

subroutine ufo_radiancecrtm_setup(self, f_confOper, channels)

implicit none
class(ufo_radiancecrtm),   intent(inout) :: self
type(fckit_configuration), intent(in)    :: f_confOper
integer(c_int),            intent(in)    :: channels(:)  !List of channels to use

integer :: nvars_in
integer :: ind, jspec
character(len=max_string) :: err_msg
character(len=:), allocatable :: str
type(fckit_configuration) :: f_confOpts

 call f_confOper%get_or_die("ObsOptions",f_confOpts)

 call crtm_conf_setup(self%conf,f_confOpts,f_confOper)
 if ( ufo_vars_getindex(self%conf%Absorbers, var_mixr) < 1 ) then
   write(err_msg,*) 'ufo_radiancecrtm_setup error: H2O must be included in CRTM Absorbers'
   call abor1_ftn(err_msg)
 end if
 if ( ufo_vars_getindex(self%conf%Absorbers, var_oz) < 1 ) then
   write(err_msg,*) 'ufo_radiancecrtm_setup error: O3 must be included in CRTM Absorbers'
   call abor1_ftn(err_msg)
 end if

 ! request from the model all the hardcoded atmospheric & surface variables + 
 ! 1 * n_Absorbers
 ! 2 * n_Clouds (mass content and effective radius)
 ! if sss is in ObsOptions + sss
 nvars_in = size(varin_default) + self%conf%n_Absorbers + 2 * self%conf%n_Clouds +self%conf%n_Salinity
 allocate(self%varin(nvars_in))

 if (f_confOpts%has("Salinity")) then
    call f_confOpts%get_or_die("Salinity",str)
    if (str =="on") then 
       self%varin(nvars_in) = var_sfc_sss
    endif 
 endif

 self%varin(1:size(varin_default)) = varin_default
 ind = size(varin_default) + 1
 !Use list of Absorbers and Clouds from conf
 do jspec = 1, self%conf%n_Absorbers
   self%varin(ind) = self%conf%Absorbers(jspec)
   ind = ind + 1
 end do
 do jspec = 1, self%conf%n_Clouds
   self%varin(ind) = self%conf%Clouds(jspec,1)
   ind = ind + 1
   self%varin(ind) = self%conf%Clouds(jspec,2)
   ind = ind + 1
 end do

 ! save channels
 allocate(self%channels(size(channels)))
 self%channels(:) = channels(:)

end subroutine ufo_radiancecrtm_setup

! ------------------------------------------------------------------------------

subroutine ufo_radiancecrtm_delete(self)

implicit none
class(ufo_radiancecrtm), intent(inout) :: self

 call crtm_conf_delete(self%conf)

end subroutine ufo_radiancecrtm_delete

! ------------------------------------------------------------------------------

subroutine ufo_radiancecrtm_simobs(self, geovals, obss, nvars, nlocs, hofx, hofxdiags)
use fckit_mpi_module,   only: fckit_mpi_comm

implicit none

class(ufo_radiancecrtm),  intent(in) :: self         !Radiance object
type(ufo_geovals),        intent(in) :: geovals      !Inputs from the model
integer,                  intent(in) :: nvars, nlocs
real(c_double),        intent(inout) :: hofx(nvars, nlocs) !h(x) to return
type(ufo_geovals),     intent(inout) :: hofxdiags    !non-h(x) diagnostics
type(c_ptr), value,       intent(in) :: obss         !ObsSpace

! Local Variables
character(*), parameter :: PROGRAM_NAME = 'ufo_radiancecrtm_mod.F90'
character(255) :: message, version
character(max_string) :: err_msg
integer        :: err_stat, alloc_stat
integer        :: l, m, n
type(ufo_geoval), pointer :: temp
integer :: jvar, jprofile, jlevel, jchannel, ichannel, jspec
real(c_double) :: missing
type(fckit_mpi_comm)  :: f_comm

integer :: n_Profiles, n_Layers, n_Channels
logical, allocatable :: Skip_Profiles(:)

! Define the "non-demoninational" arguments
type(CRTM_ChannelInfo_type)             :: chinfo(self%conf%n_Sensors)
type(CRTM_Geometry_type),   allocatable :: geo(:)

! Define the FORWARD variables
type(CRTM_Atmosphere_type), allocatable :: atm(:)
type(CRTM_Surface_type),    allocatable :: sfc(:)
type(CRTM_RTSolution_type), allocatable :: rts(:,:)
type(CRTM_Options_type), allocatable    :: Options(:) 

! Define the K-MATRIX variables for hofxdiags
type(CRTM_Atmosphere_type), allocatable :: atm_K(:,:)
type(CRTM_Surface_type),    allocatable :: sfc_K(:,:)
type(CRTM_RTSolution_type), allocatable :: rts_K(:,:)
type(CRTM_Options_type),    allocatable :: Options(:)

! Used to parse hofxdiags
character(len=MAXVARLEN) :: varstr
character(len=MAXVARLEN), dimension(hofxdiags%nvar) :: &
                          ystr_diags, xstr_diags
character(10), parameter :: jacobianstr = "_jacobian_"
integer :: str_pos(4), ch_diags(hofxdiags%nvar)
logical :: jacobian_needed

 call obsspace_get_comm(obss, f_comm)

 ! Get number of profile and layers from geovals
 ! ---------------------------------------------
 n_Profiles = geovals%nlocs
 call ufo_geovals_get_var(geovals, var_ts, temp)
 n_Layers = temp%nval
 nullify(temp)


 ! Program header
 ! --------------
 call CRTM_Version( Version )
 call Program_Message( PROGRAM_NAME, &
                       'Check/example program for the CRTM Forward and K-Matrix functions using '//&
                       trim(self%conf%ENDIAN_type)//' coefficient datafiles', &
                       'CRTM Version: '//TRIM(Version) )


 ! Initialise all the sensors at once
 ! ----------------------------------
 !** NOTE: CRTM_Init points to the various binary files needed for CRTM.  See the
 !**       CRTM_Lifecycle.f90 for more details.

 write( *,'(/5x,"Initializing the CRTM...")' )
 err_stat = CRTM_Init( self%conf%SENSOR_ID, chinfo, &
                       File_Path=trim(self%conf%COEFFICIENT_PATH), &
                       IRwaterCoeff_File=trim(self%conf%IRwaterCoeff_File), &
                       IRlandCoeff_File=trim(self%conf%IRlandCoeff_File), &
                       IRsnowCoeff_File=trim(self%conf%IRsnowCoeff_File), &
                       IRiceCoeff_File=trim(self%conf%IRiceCoeff_File), &
                       VISwaterCoeff_File=trim(self%conf%VISwaterCoeff_File), &
                       VISlandCoeff_File=trim(self%conf%VISlandCoeff_File), &
                       VISsnowCoeff_File=trim(self%conf%VISsnowCoeff_File), &
                       VISiceCoeff_File=trim(self%conf%VISiceCoeff_File), &
                       MWwaterCoeff_File=trim(self%conf%MWwaterCoeff_File), &
                       Quiet=.TRUE.)
 message = 'Error initializing CRTM'
 call crtm_comm_stat_check(err_stat, PROGRAM_NAME, message, f_comm)

 ! Loop over all sensors. Not necessary if we're calling CRTM for each sensor
 ! ----------------------------------------------------------------------------
 Sensor_Loop:do n = 1, self%conf%n_Sensors


   ! Pass channel list to CRTM
   ! -------------------------
   err_stat = CRTM_ChannelInfo_Subset(chinfo(n), self%channels, reset=.false.)
   message = 'Error subsetting channels!'
   call crtm_comm_stat_check(err_stat, PROGRAM_NAME, message, f_comm)

   ! Determine the number of channels for the current sensor
   ! -------------------------------------------------------
   n_Channels = CRTM_ChannelInfo_n_Channels(chinfo(n))

   ! Allocate the ARRAYS (for CRTM_Forward)
   ! --------------------------------------
   allocate( geo( n_Profiles ),               &
             atm( n_Profiles ),               &
             sfc( n_Profiles ),               &
             rts( n_Channels, n_Profiles ),   &
             Options( n_Profiles ),           &
             STAT = alloc_stat )
   message = 'Error allocating structure arrays'
   call crtm_comm_stat_check(alloc_stat, PROGRAM_NAME, message, f_comm)

   if (n_Layers > 0) call CRTM_RTSolution_Create (rts, n_Layers) 

   ! Create the input FORWARD structure (atm)
   ! ----------------------------------------
   call CRTM_Atmosphere_Create( atm, n_Layers, self%conf%n_Absorbers, self%conf%n_Clouds, self%conf%n_Aerosols )
   if ( ANY(.NOT. CRTM_Atmosphere_Associated(atm)) ) THEN
      message = 'Error allocating CRTM Forward Atmosphere structure'
      CALL Display_Message( PROGRAM_NAME, message, FAILURE )
      STOP
   END IF


   ! Create the input FORWARD structure (sfc)
   ! ----------------------------------------
   call CRTM_Surface_Create(sfc, n_Channels)
   IF ( ANY(.NOT. CRTM_Surface_Associated(sfc)) ) THEN
      message = 'Error allocating CRTM Surface structure'
      CALL Display_Message( PROGRAM_NAME, message, FAILURE )
      STOP
   END IF

   CALL CRTM_RTSolution_Create(rts, n_Layers )

   !Assign the data from the GeoVaLs
   !--------------------------------
   call Load_Atm_Data(n_Profiles,n_Layers,geovals,atm,self%conf)
   call Load_Sfc_Data(n_Profiles,n_Channels,self%channels,geovals,sfc,chinfo,obss,self%conf)
   call Load_Geom_Data(obss,geo)

   ! Call THE CRTM inspection
   ! ------------------------
   if (self%conf%inspect > 0) then
     call CRTM_Atmosphere_Inspect(atm(self%conf%inspect))
     call CRTM_Surface_Inspect(sfc(self%conf%inspect))
     call CRTM_Geometry_Inspect(geo(self%conf%inspect))
     call CRTM_ChannelInfo_Inspect(chinfo(n))
   endif

   !! Parse hofxdiags%variables into independent/dependent variables and channel
   !! assumed formats:
   !!   jacobian var -->     <ystr>_jacobian_<xstr>_<chstr>
   !!   non-jacobian var --> <ystr>_<chstr>

   jacobian_needed = .false.
   ch_diags = -9999
   do jvar = 1, hofxdiags%nvar
      varstr = hofxdiags%variables(jvar)
      str_pos(4) = len_trim(varstr)
      if (str_pos(4) < 1) cycle
      str_pos(3) = index(varstr,"_",back=.true.)        !final "_" before channel
      read(varstr(str_pos(3)+1:str_pos(4)),*, err=999) ch_diags(jvar)
 999  str_pos(1) = index(varstr,jacobianstr) - 1        !position before jacobianstr
      if (str_pos(1) == 0) then
         write(err_msg,*) 'ufo_radiancecrtm_simobs: _jacobian_ must be // &
                           & preceded by dependent variable in config: ', &
                           & hofxdiags%variables(jvar)
         call abor1_ftn(err_msg)
      else if (str_pos(1) > 0) then
         !Diagnostic is a Jacobian member (dy/dx)
         ystr_diags(jvar) = varstr(1:str_pos(1))
         str_pos(2) = str_pos(1) + len(jacobianstr) + 1 !begin xstr_diags
         jacobian_needed = .true.
         str_pos(4) = str_pos(3) - str_pos(2)
         xstr_diags(jvar)(1:str_pos(4)) = varstr(str_pos(2):str_pos(3)-1)
         xstr_diags(jvar)(str_pos(4)+1:) = ""
      else !null
         !Diagnostic is a dependent variable (y)
         xstr_diags(jvar) = ""
         ystr_diags(jvar)(1:str_pos(3)-1) = varstr(1:str_pos(3)-1)
         ystr_diags(jvar)(str_pos(3):) = ""
         if (ch_diags(jvar) < 0) ystr_diags(jvar) = varstr
      end if
   end do

   allocate(Skip_Profiles(n_Profiles))
   call ufo_crtm_skip_profiles(n_Profiles,n_Channels,self%channels,obss,Skip_Profiles)
   do jprofile = 1, n_Profiles
      Options(jprofile)%Skip_Profile = Skip_Profiles(jprofile)
   end do

   if (jacobian_needed) then
      ! Allocate the ARRAYS (for CRTM_K_Matrix)
      ! --------------------------------------
      allocate( atm_K( n_Channels, n_Profiles ),               &
                sfc_K( n_Channels, n_Profiles ),   &
                rts_K( n_Channels, n_Profiles ),   &
                STAT = alloc_stat )
      message = 'Error allocating K structure arrays'
      call crtm_comm_stat_check(alloc_stat, PROGRAM_NAME, message, f_comm)

      ! Create output K-MATRIX structure (atm)
      ! --------------------------------------
      call CRTM_Atmosphere_Create( atm_K, n_Layers, self%conf%n_Absorbers, self%conf%n_Clouds, self%conf%n_Aerosols )
      if ( ANY(.NOT. CRTM_Atmosphere_Associated(atm_K)) ) THEN
         message = 'Error allocating CRTM K-matrix Atmosphere structure (setTraj)'
         CALL Display_Message( PROGRAM_NAME, message, FAILURE )
         STOP
      END IF

      ! Create output K-MATRIX structure (sfc)
      ! --------------------------------------
      call CRTM_Surface_Create( sfc_K, n_Channels)
      IF ( ANY(.NOT. CRTM_Surface_Associated(sfc_K)) ) THEN
         message = 'Error allocating CRTM K-matrix Surface structure (setTraj)'
         CALL Display_Message( PROGRAM_NAME, message, FAILURE )
         STOP
      END IF

      ! Zero the K-matrix OUTPUT structures
      ! -----------------------------------
      call CRTM_Atmosphere_Zero( atm_K )
      call CRTM_Surface_Zero( sfc_K )

      ! Inintialize the K-matrix INPUT so that the results are dTb/dx
      ! -------------------------------------------------------------
      rts_K%Radiance               = ZERO
      rts_K%Brightness_Temperature = ONE


      ! Call the K-matrix model
      ! -----------------------
      err_stat = CRTM_K_Matrix( atm         , &  ! FORWARD  Input
                                sfc         , &  ! FORWARD  Input
                                rts_K       , &  ! K-MATRIX Input
                                geo         , &  ! Input
                                chinfo(n:n) , &  ! Input
                                atm_K       , &  ! K-MATRIX Output
                                sfc_K       , &  ! K-MATRIX Output
                                rts         , &  ! FORWARD  Output
                                Options       )  ! Input
      message = 'Error calling CRTM (setTraj) K-Matrix Model for '//TRIM(self%conf%SENSOR_ID(n))
      call crtm_comm_stat_check(err_stat, PROGRAM_NAME, message, f_comm)
   else
      ! Call the forward model call for each sensor
      ! -------------------------------------------
<<<<<<< HEAD
      if (self%conf%salinity_option == "on") THEN
         Options%Use_Old_MWSSEM = .TRUE.
      end if
      err_stat = CRTM_Forward( atm        , &  ! Input
                               sfc        , &  ! Input
                               geo        , &  ! Input
                               chinfo(n:n), &  ! Input
                               rts        , &  ! Output
                               Options     )   ! Optional input
=======
      err_stat = CRTM_Forward( atm         , &  ! Input
                               sfc         , &  ! Input
                               geo         , &  ! Input
                               chinfo(n:n) , &  ! Input
                               rts         , &  ! Output
                               Options       )  ! Input
>>>>>>> 8a906246
      message = 'Error calling CRTM Forward Model for '//TRIM(self%conf%SENSOR_ID(n))
      call crtm_comm_stat_check(err_stat, PROGRAM_NAME, message, f_comm)

   end if ! jacobian_needed

   !call CRTM_RTSolution_Inspect(rts)

   ! Put simulated brightness temperature into hofx
   ! ----------------------------------------------

   ! Set missing value
   missing = missing_value(missing)

   !Set to missing, then retrieve non-missing profiles
   hofx = missing
   do m = 1, n_Profiles
     if (.not.Skip_Profiles(m)) then
        do l = 1, size(self%channels)
          hofx(l,m) = rts(l,m)%Brightness_Temperature
        end do
     end if
   end do

   ! Put simulated diagnostics into hofxdiags
   ! ----------------------------------------------
   do jvar = 1, hofxdiags%nvar
      if (len(trim(hofxdiags%variables(jvar))) < 1) cycle

      if (ch_diags(jvar) > 0) then
         if (size(pack(self%channels,self%channels==ch_diags(jvar))) /= 1) then
            write(err_msg,*) 'ufo_radiancecrtm_simobs: mismatch between// &
                              & h(x) channels(', self%channels,') and// &
                              & ch_diags(jvar) = ', ch_diags(jvar)
            call abor1_ftn(err_msg)
         end if
      end if

      jchannel = -1
      do ichannel = 1, size(self%channels)
         if (ch_diags(jvar) == self%channels(ichannel)) then
            jchannel = ichannel
            exit
         end if
      end do

      if (allocated(hofxdiags%geovals(jvar)%vals)) &
         deallocate(hofxdiags%geovals(jvar)%vals)

      !============================================
      ! Diagnostics used for QC and bias correction
      !============================================
      if (trim(xstr_diags(jvar)) == "") then
         ! forward h(x) diags
         select case(ystr_diags(jvar))
            ! variable: optical_thickness_of_atmosphere_layer_CH
            case (var_opt_depth)
               hofxdiags%geovals(jvar)%nval = n_Layers
               allocate(hofxdiags%geovals(jvar)%vals(hofxdiags%geovals(jvar)%nval,n_Profiles))
               hofxdiags%geovals(jvar)%vals = missing
               do jprofile = 1, n_Profiles
                  if (.not.Skip_Profiles(jprofile)) then
                     do jlevel = 1, hofxdiags%geovals(jvar)%nval
                        hofxdiags%geovals(jvar)%vals(jlevel,jprofile) = &
                           rts(jchannel,jprofile) % layer_optical_depth(jlevel)
                     end do
                  end if
               end do

            ! variable: toa_outgoing_radiance_per_unit_wavenumber_CH [mW / (m^2 sr cm^-1)] (nval=1)
            case (var_radiance)
               hofxdiags%geovals(jvar)%nval = 1
               allocate(hofxdiags%geovals(jvar)%vals(hofxdiags%geovals(jvar)%nval,n_Profiles))
               hofxdiags%geovals(jvar)%vals = missing
               do jprofile = 1, n_Profiles
                  if (.not.Skip_Profiles(jprofile)) then
                     hofxdiags%geovals(jvar)%vals(1,jprofile) = &
                        rts(jchannel,jprofile) % Radiance
                  end if
               end do

            ! variable: brightness_temperature_assuming_clear_sky_CH
            case (var_tb_clr)
               hofxdiags%geovals(jvar)%nval = 1
               allocate(hofxdiags%geovals(jvar)%vals(hofxdiags%geovals(jvar)%nval,n_Profiles))
               hofxdiags%geovals(jvar)%vals = missing
               do jprofile = 1, n_Profiles
                  if (.not.Skip_Profiles(jprofile)) then
                     ! Note: Using Tb_Clear requires CRTM_Atmosphere_IsFractional(cloud_coverage_flag) 
                     ! to be true. For CRTM v2.3.0, that happens when 
                     ! atm(jprofile)%Cloud_Fraction > MIN_COVERAGE_THRESHOLD (1e.-6)
                     hofxdiags%geovals(jvar)%vals(1,jprofile) = &
                        rts(jchannel,jprofile) % Tb_Clear 
                  end if
               end do
            ! variable: brightness_temperature_CH
            case (var_tb)
               hofxdiags%geovals(jvar)%nval = 1
               allocate(hofxdiags%geovals(jvar)%vals(hofxdiags%geovals(jvar)%nval,n_Profiles))
               hofxdiags%geovals(jvar)%vals = missing
               do jprofile = 1, n_Profiles
                  if (.not.Skip_Profiles(jprofile)) then
                     hofxdiags%geovals(jvar)%vals(1,jprofile) = &
                        rts(jchannel,jprofile) % Brightness_Temperature 
                  end if
               end do
            case default
               write(err_msg,*) 'ufo_radiancecrtm_simobs: //&
                                 & ObsDiagnostic is unsupported, ', &
                                 & hofxdiags%variables(jvar)
               call abor1_ftn(err_msg)
         end select
      else if (ystr_diags(jvar) == var_tb) then
         ! var_tb jacobians
         select case (xstr_diags(jvar))
            ! variable: brightness_temperature_jacobian_air_temperature_CH
            case (var_ts)
               hofxdiags%geovals(jvar)%nval = n_Layers
               allocate(hofxdiags%geovals(jvar)%vals(hofxdiags%geovals(jvar)%nval,n_Profiles))
               hofxdiags%geovals(jvar)%vals = missing
               do jprofile = 1, n_Profiles
                  if (.not.Skip_Profiles(jprofile)) then
                     do jlevel = 1, hofxdiags%geovals(jvar)%nval
                        hofxdiags%geovals(jvar)%vals(jlevel,jprofile) = &
                           atm_K(jchannel,jprofile) % Temperature(jlevel)
                     end do
                  end if
               end do
            ! variable: brightness_temperature_jacobian_humidity_mixing_ratio_CH (nval==n_Layers) --> requires MAXVARLEN=58
            case (var_mixr)
               hofxdiags%geovals(jvar)%nval = n_Layers
               allocate(hofxdiags%geovals(jvar)%vals(hofxdiags%geovals(jvar)%nval,n_Profiles))
               hofxdiags%geovals(jvar)%vals = missing
               jspec = ufo_vars_getindex(self%conf%Absorbers, var_mixr)
               do jprofile = 1, n_Profiles
                  if (.not.Skip_Profiles(jprofile)) then
                     do jlevel = 1, hofxdiags%geovals(jvar)%nval
                        hofxdiags%geovals(jvar)%vals(jlevel,jprofile) = &
                           atm_K(jchannel,jprofile) % Absorber(jlevel,jspec)
                     end do
                  end if
               end do

            ! variable: brightness_temperature_jacobian_surface_temperature_CH (nval=1)
            case (var_sfc_t)
               hofxdiags%geovals(jvar)%nval = 1
               allocate(hofxdiags%geovals(jvar)%vals(hofxdiags%geovals(jvar)%nval,n_Profiles))
               hofxdiags%geovals(jvar)%vals = missing
               do jprofile = 1, n_Profiles
                  if (.not.Skip_Profiles(jprofile)) then
                     hofxdiags%geovals(jvar)%vals(1,jprofile) = &
                        sfc_K(jchannel,jprofile) % water_temperature &
                      + sfc_K(jchannel,jprofile) % land_temperature &
                      + sfc_K(jchannel,jprofile) % ice_temperature &
                      + sfc_K(jchannel,jprofile) % snow_temperature
                  end if
               end do

            ! variable: brightness_temperature_jacobian_surface_emissivity_CH (nval=1)
            case (var_sfc_emiss)
               hofxdiags%geovals(jvar)%nval = 1
               allocate(hofxdiags%geovals(jvar)%vals(hofxdiags%geovals(jvar)%nval,n_Profiles))
               hofxdiags%geovals(jvar)%vals = missing
               do jprofile = 1, n_Profiles
                  if (.not.Skip_Profiles(jprofile)) then
                     hofxdiags%geovals(jvar)%vals(1,jprofile) = &
                        rts_K(jchannel,jprofile) % surface_emissivity
                  end if
               end do
            case default
               write(err_msg,*) 'ufo_radiancecrtm_simobs: //&
                                 & ObsDiagnostic is unsupported, ', &
                                 & hofxdiags%variables(jvar)
               call abor1_ftn(err_msg)
         end select
      else
         write(err_msg,*) 'ufo_radiancecrtm_simobs: //&
                           & ObsDiagnostic is unsupported, ', &
                           & hofxdiags%variables(jvar)
         call abor1_ftn(err_msg)
      end if
   end do

   ! Deallocate the structures
   ! -------------------------
   call CRTM_Geometry_Destroy(geo)
   call CRTM_Atmosphere_Destroy(atm)
   call CRTM_Surface_Destroy(sfc)
   call CRTM_RTSolution_Destroy(rts)

   ! Deallocate all arrays
   ! ---------------------
   deallocate(geo, atm, sfc, rts, Options, Skip_Profiles, STAT = alloc_stat)
   message = 'Error deallocating structure arrays'
   call crtm_comm_stat_check(alloc_stat, PROGRAM_NAME, message, f_comm)

   if (jacobian_needed) then
      ! Deallocate the K structures
      ! ---------------------------
      call CRTM_Atmosphere_Destroy(atm_K)
      call CRTM_Surface_Destroy(sfc_K)
      call CRTM_RTSolution_Destroy(rts_K)

      ! Deallocate all K arrays
      ! -----------------------
      deallocate(atm_K, sfc_K, rts_K, STAT = alloc_stat)
      message = 'Error deallocating K structure arrays'
      call crtm_comm_stat_check(alloc_stat, PROGRAM_NAME, message, f_comm)
   end if

 end do Sensor_Loop


 ! Destroy CRTM instance
 ! ---------------------
 write( *, '( /5x, "Destroying the CRTM..." )' )
 err_stat = CRTM_Destroy( chinfo )
 message = 'Error destroying CRTM'
 call crtm_comm_stat_check(err_stat, PROGRAM_NAME, message, f_comm)

end subroutine ufo_radiancecrtm_simobs

! ------------------------------------------------------------------------------

end module ufo_radiancecrtm_mod<|MERGE_RESOLUTION|>--- conflicted
+++ resolved
@@ -370,24 +370,16 @@
    else
       ! Call the forward model call for each sensor
       ! -------------------------------------------
-<<<<<<< HEAD
       if (self%conf%salinity_option == "on") THEN
          Options%Use_Old_MWSSEM = .TRUE.
       end if
-      err_stat = CRTM_Forward( atm        , &  ! Input
-                               sfc        , &  ! Input
-                               geo        , &  ! Input
-                               chinfo(n:n), &  ! Input
-                               rts        , &  ! Output
-                               Options     )   ! Optional input
-=======
       err_stat = CRTM_Forward( atm         , &  ! Input
                                sfc         , &  ! Input
                                geo         , &  ! Input
                                chinfo(n:n) , &  ! Input
                                rts         , &  ! Output
                                Options       )  ! Input
->>>>>>> 8a906246
+
       message = 'Error calling CRTM Forward Model for '//TRIM(self%conf%SENSOR_ID(n))
       call crtm_comm_stat_check(err_stat, PROGRAM_NAME, message, f_comm)
 
