! (C) Copyright 2017-2018 UCAR
!
! This software is licensed under the terms of the Apache Licence Version 2.0
! which can be obtained at http://www.apache.org/licenses/LICENSE-2.0.

!> Fortran module to handle tl/ad for radiancecrtm observations

module ufo_radiancecrtm_tlad_mod

 use iso_c_binding
 use config_mod
 use kinds

 use ufo_geovals_mod, only: ufo_geovals, ufo_geoval, ufo_geovals_get_var
 use ufo_vars_mod
 use ufo_crtm_utils_mod
 use crtm_module
 use obsspace_mod
 use missing_values_mod

 implicit none
 private

 !> Fortran derived type for radiancecrtm trajectory
 type, public :: ufo_radiancecrtm_tlad
 private
  character(len=max_string), public, allocatable :: varin(:)  ! variables requested from the model
  integer, allocatable                           :: channels(:)
  type(crtm_conf) :: conf
  integer :: n_Profiles
  integer :: n_Layers
  integer :: n_Channels
  type(CRTM_Atmosphere_type), allocatable :: atm_K(:,:)
  type(CRTM_Surface_type), allocatable :: sfc_K(:,:)
  logical :: ltraj
 contains
  procedure :: setup  => ufo_radiancecrtm_tlad_setup
  procedure :: delete  => ufo_radiancecrtm_tlad_delete
  procedure :: settraj => ufo_radiancecrtm_tlad_settraj
  procedure :: simobs_tl  => ufo_radiancecrtm_simobs_tl
  procedure :: simobs_ad  => ufo_radiancecrtm_simobs_ad
 end type ufo_radiancecrtm_tlad

contains

! ------------------------------------------------------------------------------

subroutine ufo_radiancecrtm_tlad_setup(self, c_conf, channels)

implicit none
class(ufo_radiancecrtm_tlad), intent(inout) :: self
type(c_ptr),                  intent(in)    :: c_conf
integer(c_int),               intent(in)    :: channels(:)  !List of channels to use

integer :: nvars_in

 call crtm_conf_setup(self%conf,c_conf)

 ! only air_temperature adjusted for now
 nvars_in = 1
 allocate(self%varin(nvars_in))
 self%varin(1) = var_ts

 ! save channels
 allocate(self%channels(size(channels)))
 self%channels(:) = channels(:)

end subroutine ufo_radiancecrtm_tlad_setup

! ------------------------------------------------------------------------------

subroutine ufo_radiancecrtm_tlad_delete(self)

implicit none
class(ufo_radiancecrtm_tlad), intent(inout) :: self

 self%ltraj = .false.

 call crtm_conf_delete(self%conf)

 if (allocated(self%atm_k)) then
   call CRTM_Atmosphere_Destroy(self%atm_K)
   deallocate(self%atm_k)
 endif

 if (allocated(self%sfc_k)) then
   call CRTM_Surface_Destroy(self%sfc_K)
   deallocate(self%sfc_k)
 endif

end subroutine ufo_radiancecrtm_tlad_delete

! ------------------------------------------------------------------------------

subroutine ufo_radiancecrtm_tlad_settraj(self, geovals, obss)

implicit none

class(ufo_radiancecrtm_tlad), intent(inout) :: self
type(ufo_geovals),        intent(in)    :: geovals
type(c_ptr), value,       intent(in)    :: obss

! Local Variables
character(*), parameter :: PROGRAM_NAME = 'ufo_radiancecrtm_mod.F90'
character(255) :: message, version
integer        :: err_stat, alloc_stat
integer        :: n, k1
type(ufo_geoval), pointer :: temp

! Define the "non-demoninational" arguments
type(CRTM_ChannelInfo_type)             :: chinfo(self%conf%n_Sensors)
type(CRTM_Geometry_type),   allocatable :: geo(:)

! Define the FORWARD variables
type(CRTM_Atmosphere_type), allocatable :: atm(:)
type(CRTM_Surface_type),    allocatable :: sfc(:)
type(CRTM_RTSolution_type), allocatable :: rts(:,:)

! Define the K-MATRIX variables
type(CRTM_RTSolution_type), allocatable :: rts_K(:,:)


 ! Get number of profile and layers from geovals
 ! ---------------------------------------------
 self%n_Profiles = geovals%nobs
 call ufo_geovals_get_var(geovals, var_ts, temp)
 self%n_Layers = temp%nval
 nullify(temp)

 ! Program header
 ! --------------
 call CRTM_Version( Version )
 call Program_Message( PROGRAM_NAME, &
                       'Check/example program for the CRTM Forward and K-Matrix (setTraj) functions using '//&
                       trim(self%conf%ENDIAN_type)//' coefficient datafiles', &
                       'CRTM Version: '//TRIM(Version) )


 ! Initialise all the sensors at once
 ! ----------------------------------
 !** NOTE: CRTM_Init points to the various binary files needed for CRTM.  See the
 !**       CRTM_Lifecycle.f90 for more details.

 write( *,'(/5x,"Initializing the CRTM (setTraj) ...")' )
 err_stat = CRTM_Init( self%conf%SENSOR_ID, &
            chinfo, &
            File_Path=trim(self%conf%COEFFICIENT_PATH), &
            Quiet=.TRUE.)
 if ( err_stat /= SUCCESS ) THEN
   message = 'Error initializing CRTM (setTraj)'
   call Display_Message( PROGRAM_NAME, message, FAILURE )
   stop
 end if

 ! Loop over all sensors. Not necessary if we're calling CRTM for each sensor
 ! ----------------------------------------------------------------------------
 Sensor_Loop:do n = 1, self%conf%n_Sensors


   ! Pass channel list to CRTM
   ! -------------------------
   !err_stat = CRTM_ChannelInfo_Subset(chinfo(n), channels, reset=.false.)
   !if ( err_stat /= SUCCESS ) THEN
   !   message = 'Error subsetting channels'
   !   call Display_Message( PROGRAM_NAME, message, FAILURE )
   !   stop
   !end if


   ! Determine the number of channels for the current sensor
   ! -------------------------------------------------------
   self%N_Channels = CRTM_ChannelInfo_n_Channels(chinfo(n))


   ! Allocate the ARRAYS
   ! -------------------
   allocate( geo( self%n_Profiles )                         , &
             atm( self%n_Profiles )                         , &
             sfc( self%n_Profiles )                         , &
             rts( self%N_Channels, self%n_Profiles )        , &
             self%atm_K( self%N_Channels, self%n_Profiles ) , &
             self%sfc_K( self%N_Channels, self%n_Profiles ) , &
             rts_K( self%N_Channels, self%n_Profiles )      , &
             STAT = alloc_stat                                )
   if ( alloc_stat /= 0 ) THEN
      message = 'Error allocating structure arrays (setTraj)'
      call Display_Message( PROGRAM_NAME, message, FAILURE )
      stop
   end if


   ! Create the input FORWARD structure (atm)
   ! ----------------------------------------
   call CRTM_Atmosphere_Create( atm, self%n_Layers, self%conf%n_Absorbers, self%conf%n_Clouds, self%conf%n_Aerosols )
   if ( ANY(.NOT. CRTM_Atmosphere_Associated(atm)) ) THEN
      message = 'Error allocating CRTM Forward Atmosphere structure (setTraj)'
      CALL Display_Message( PROGRAM_NAME, message, FAILURE )
      STOP
   END IF


   ! Create the input FORWARD structure (sfc)
   ! ----------------------------------------
   call CRTM_Surface_Create(sfc, self%N_Channels)
   IF ( ANY(.NOT. CRTM_Surface_Associated(sfc)) ) THEN
      message = 'Error allocating CRTM Surface structure (setTraj)'
      CALL Display_Message( PROGRAM_NAME, message, FAILURE )
      STOP
   END IF


   ! Create output K-MATRIX structure (atm)
   ! --------------------------------------
   call CRTM_Atmosphere_Create( self%atm_K, self%n_Layers, self%conf%n_Absorbers, self%conf%n_Clouds, self%conf%n_Aerosols )
   if ( ANY(.NOT. CRTM_Atmosphere_Associated(self%atm_K)) ) THEN
      message = 'Error allocating CRTM K-matrix Atmosphere structure (setTraj)'
      CALL Display_Message( PROGRAM_NAME, message, FAILURE )
      STOP
   END IF


   ! Create output K-MATRIX structure (sfc)
   ! --------------------------------------
   call CRTM_Surface_Create(self%sfc_K, self%N_Channels)
   IF ( ANY(.NOT. CRTM_Surface_Associated(self%sfc_K)) ) THEN
      message = 'Error allocating CRTM K-matrix Surface structure (setTraj)'
      CALL Display_Message( PROGRAM_NAME, message, FAILURE )
      STOP
   END IF


   !Assign the data from the GeoVaLs
   !--------------------------------
   call Load_Atm_Data(self%N_PROFILES,self%N_LAYERS,geovals,atm,self%conf)
   call Load_Sfc_Data(self%N_PROFILES,self%N_LAYERS,self%N_Channels,self%channels,geovals,sfc,chinfo,obss)
   call Load_Geom_Data(obss,geo)


   ! Zero the K-matrix OUTPUT structures
   ! -----------------------------------
   call CRTM_Atmosphere_Zero( self%atm_K )
   call CRTM_Surface_Zero( self%sfc_K )


   ! Inintialize the K-matrix INPUT so that the results are dTb/dx
   ! -------------------------------------------------------------
   rts_K%Radiance               = ZERO
   rts_K%Brightness_Temperature = ONE


   ! Call the K-matrix model
   ! -----------------------
   err_stat = CRTM_K_Matrix( atm         , &  ! FORWARD  Input
                             sfc         , &  ! FORWARD  Input
                             rts_K       , &  ! K-MATRIX Input
                             geo         , &  ! Input
                             chinfo(n:n) , &  ! Input
                             self%atm_K  , &  ! K-MATRIX Output
                             self%sfc_K  , &  ! K-MATRIX Output
                             rts           )  ! FORWARD  Output
   if ( err_stat /= SUCCESS ) THEN
      message = 'Error calling CRTM (setTraj) K-Matrix Model for '//TRIM(self%conf%SENSOR_ID(n))
      call Display_Message( PROGRAM_NAME, message, FAILURE )
      stop
   end if

   !call CRTM_RTSolution_Inspect(rts)


   ! Deallocate the structures
   ! -------------------------
   call CRTM_Geometry_Destroy(geo)
   call CRTM_Atmosphere_Destroy(atm)
   call CRTM_RTSolution_Destroy(rts_K)
   call CRTM_RTSolution_Destroy(rts)
   call CRTM_Surface_Destroy(sfc)


   ! Deallocate all arrays
   ! ---------------------
   deallocate(geo, atm, sfc, rts, rts_K, STAT = alloc_stat)
   if ( alloc_stat /= 0 ) THEN
      message = 'Error deallocating structure arrays (setTraj)'
      call Display_Message( PROGRAM_NAME, message, FAILURE )
      stop
   end if

 end do Sensor_Loop


 ! Destroy CRTM instance
 ! ---------------------
 write( *, '( /5x, "Destroying the CRTM (setTraj)..." )' )
 err_stat = CRTM_Destroy( chinfo )
 if ( err_stat /= SUCCESS ) THEN
    message = 'Error destroying CRTM (setTraj)'
    call Display_Message( PROGRAM_NAME, message, FAILURE )
    stop
 end if


 ! Set flag that the tracectory was set
 ! ------------------------------------
 self%ltraj = .true.

end subroutine ufo_radiancecrtm_tlad_settraj

! ------------------------------------------------------------------------------

subroutine ufo_radiancecrtm_simobs_tl(self, geovals, obss, nvars, nlocs, hofx)

implicit none
class(ufo_radiancecrtm_tlad), intent(in)    :: self
type(ufo_geovals),        intent(in)    :: geovals
type(c_ptr), value,       intent(in)    :: obss
integer,                  intent(in)    :: nvars, nlocs
real(c_double),           intent(inout) :: hofx(nvars, nlocs)

character(len=*), parameter :: myname_="ufo_radiancecrtm_simobs_tl"
character(max_string) :: err_msg
integer :: jprofile, jchannel, jlevel
type(ufo_geoval), pointer :: tv_d


 ! Initial checks
 ! --------------

 ! Check if trajectory was set
 if (.not. self%ltraj) then
   write(err_msg,*) myname_, ' trajectory wasnt set!'
   call abor1_ftn(err_msg)
 endif

 ! Check if nobs is consistent in geovals & hofx
 if (geovals%nobs /= self%n_Profiles) then
   write(err_msg,*) myname_, ' error: nobs inconsistent!'
   call abor1_ftn(err_msg)
 endif

 ! Initialize hofx
 ! ---------------
 hofx(:,:) = 0.0_kind_real

 ! Temperature
 ! -----------

 ! Get t from geovals
 call ufo_geovals_get_var(geovals, var_ts, tv_d)

 ! Check model levels is consistent in geovals & crtm
 if (tv_d%nval /= self%n_Layers) then
   write(err_msg,*) myname_, ' error: layers inconsistent!'
   call abor1_ftn(err_msg)
 endif

 ! Multiply by Jacobian and add to hofx
 do jprofile = 1, self%n_Profiles
   do jchannel = 1, size(self%channels)
     do jlevel = 1, tv_d%nval
       hofx(jchannel, jprofile) = hofx(jchannel, jprofile) + &
                    self%atm_K(self%channels(jchannel),jprofile)%Temperature(jlevel) * &
                    tv_d%vals(jlevel,jprofile)
     enddo
   enddo
 enddo


end subroutine ufo_radiancecrtm_simobs_tl


! ------------------------------------------------------------------------------

subroutine ufo_radiancecrtm_simobs_ad(self, geovals, obss, nvars, nlocs, hofx)

implicit none
class(ufo_radiancecrtm_tlad), intent(in)    :: self
type(ufo_geovals),        intent(inout) :: geovals
type(c_ptr), value,       intent(in)    :: obss
integer,                  intent(in)    :: nvars, nlocs
real(c_double),           intent(in)    :: hofx(nvars, nlocs)

character(len=*), parameter :: myname_="ufo_radiancecrtm_simobs_ad"
character(max_string) :: err_msg
integer :: jprofile, jchannel, jlevel
type(ufo_geoval), pointer :: tv_d
real(c_double) :: missing


 ! Initial checks
 ! --------------

 ! Check if trajectory was set
 if (.not. self%ltraj) then
   write(err_msg,*) myname_, ' trajectory wasnt set!'
   call abor1_ftn(err_msg)
 endif

 ! Check if nobs is consistent in geovals & hofx
 if (geovals%nobs /= self%n_Profiles) then
   write(err_msg,*) myname_, ' error: nobs inconsistent!'
   call abor1_ftn(err_msg)
 endif

 ! Set missing value
 missing = missing_value(missing)

 ! Temperature
 ! -----------

 ! Get t from geovals
 call ufo_geovals_get_var(geovals, var_ts, tv_d)

 ! allocate if not yet allocated
 if (.not. allocated(tv_d%vals)) then
    tv_d%nobs = self%n_Profiles
    tv_d%nval = self%n_Layers
    allocate(tv_d%vals(tv_d%nval,tv_d%nobs))
    tv_d%vals = 0.0_kind_real
 endif


 ! Multiply by Jacobian and add to hofx (adjoint)
 do jprofile = 1, self%n_Profiles
   do jchannel = 1, size(self%channels)
     do jlevel = 1, tv_d%nval
<<<<<<< HEAD
       if (hofx(job) /= missing) then
         tv_d%vals(jlevel,jprofile) = tv_d%vals(jlevel,jprofile) + &
                                      self%atm_K(channels(jchannel),jprofile)%Temperature(jlevel) * hofx(job)
=======
       if (hofx(jchannel, jprofile) /= missing) then
         tv_d%vals(jlevel,jprofile) = tv_d%vals(jlevel,jprofile) + &
                                      self%atm_K(self%channels(jchannel),jprofile)%Temperature(jlevel) * &
                                      hofx(jchannel, jprofile)
>>>>>>> 6db69e66
       endif
     enddo
   enddo
 enddo


 ! Once all geovals set replace flag
 ! ---------------------------------
 if (.not. geovals%linit ) geovals%linit=.true.


end subroutine ufo_radiancecrtm_simobs_ad

! ------------------------------------------------------------------------------

end module ufo_radiancecrtm_tlad_mod<|MERGE_RESOLUTION|>--- conflicted
+++ resolved
@@ -423,16 +423,10 @@
  do jprofile = 1, self%n_Profiles
    do jchannel = 1, size(self%channels)
      do jlevel = 1, tv_d%nval
-<<<<<<< HEAD
-       if (hofx(job) /= missing) then
-         tv_d%vals(jlevel,jprofile) = tv_d%vals(jlevel,jprofile) + &
-                                      self%atm_K(channels(jchannel),jprofile)%Temperature(jlevel) * hofx(job)
-=======
        if (hofx(jchannel, jprofile) /= missing) then
          tv_d%vals(jlevel,jprofile) = tv_d%vals(jlevel,jprofile) + &
                                       self%atm_K(self%channels(jchannel),jprofile)%Temperature(jlevel) * &
                                       hofx(jchannel, jprofile)
->>>>>>> 6db69e66
        endif
      enddo
    enddo
