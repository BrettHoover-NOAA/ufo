!
! (C) Copyright 2017 UCAR
! 
! This software is licensed under the terms of the Apache Licence Version 2.0
! which can be obtained at http://www.apache.org/licenses/LICENSE-2.0. 
!
module ufo_obscheck_mod

use iso_c_binding
use ufo_vars_mod
use ufo_obs_vectors
use ufo_locs_mod
use ufo_geovals_mod
<<<<<<< HEAD
use ufo_obs_data_mod, only: obs_data
=======
>>>>>>> 5e374d4b
use kinds

implicit none
private
public :: ufo_obscheck_registry

! ------------------------------------------------------------------------------

!> Fortran derived type to hold interpolated fields required by the obs operators
type :: ufo_obscheck
  integer :: nobs
  integer :: nvar
end type ufo_obscheck

#define LISTED_TYPE ufo_obscheck

!> Linked list interface - defines registry_t type
#include "linkedList_i.f"

!> Global registry
type(registry_t) :: ufo_obscheck_registry

! ------------------------------------------------------------------------------
contains
! ------------------------------------------------------------------------------
!> Linked list implementation
#include "linkedList_c.f"

! ------------------------------------------------------------------------------

subroutine c_ufo_obscheck_setup(c_key_self, c_conf) bind(c,name='ufo_obscheck_setup_f90')
   implicit none
   integer(c_int), intent(in) :: c_key_self
   type(c_ptr), intent(in)    :: c_conf
   type(ufo_obscheck), pointer :: self

   call ufo_obscheck_registry%init()
   call ufo_obscheck_registry%add(c_key_self)
   call ufo_obscheck_registry%get(c_key_self, self)

end subroutine c_ufo_obscheck_setup

! ------------------------------------------------------------------------------

subroutine c_ufo_obscheck_delete(c_key_self) bind(c,name='ufo_obscheck_delete_f90')
   implicit none
   integer(c_int), intent(inout) :: c_key_self

   type(ufo_obscheck), pointer :: self

   call ufo_obscheck_registry%get(c_key_self, self)
   call ufo_obscheck_registry%remove(c_key_self)

end subroutine c_ufo_obscheck_delete

! ------------------------------------------------------------------------------

subroutine c_ufo_postFilter_f90(c_key_geovals, c_key_hofx,c_key_obsspace) bind(c,name='ufo_postFilter_f90')

<<<<<<< HEAD
   implicit none
   integer(c_int), intent(in) :: c_key_geovals
   integer(c_int), intent(in) :: c_key_hofx
   integer(c_int), intent(in) :: c_key_obsspace
   type(ufo_geovals), pointer  :: geovals
   type(obs_vector), pointer :: hofx
   type(obs_data) :: obsdata

   write(*,*) '=======Start Post Filter (observation QC)========='
! Get pointers to geovals, hofx, and obsdata
   call ufo_geovals_registry%get(c_key_geovals,geovals)
   call ufo_obs_vect_registry%get(c_key_hofx,hofx)
!   call obs_data_registry%get(c_key_obsspace,obsdata)
!
! working
!
      write(*,*) 'read obs_vector  =========================='
   write(*,*) 'hofx%nobs=',hofx%nobs
   write(*,*) 'hofx%nobs=',hofx%values(1:10)
   if(geovals%lalloc .and. geovals%linit) then
      write(*,*) 'read geovals  =========================='
      write(*,*) 'nobs=',geovals%nobs
      write(*,*) 'nvar=',geovals%nvar
      write(*,*) 'geovals nval=',geovals%geovals(1:geovals%nvar)%nval
      write(*,*) 'geovals nobs=',geovals%geovals(1:geovals%nvar)%nobs
      write(*,*) 'geovals vals=',geovals%geovals(1)%vals(1:geovals%geovals(1)%nval,1)
      write(*,*) 'varaibles nv=',geovals%variables%nv
      write(*,*) 'varaibles fldnames==',geovals%variables%fldnames(1:geovals%variables%nv)
   else
      write(*,*) 'GeoVals has not allocated or initialized'
      write(*,*) 'lalloc=',geovals%lalloc
      write(*,*) 'linit=',geovals%linit
   endif
   write(*,*) '=======End Post Filter (observation QC)========='
=======
    implicit none
    integer(c_int), intent(in) :: c_key_geovals
    integer(c_int), intent(in) :: c_key_hofx
    integer(c_int), intent(in) :: c_key_obsspace
!    type(ufo_geovals), pointer  :: geovals
!    type(obs_vector), pointer :: hofx

    write(*,*) '=======Start Post Filter (observation QC)========='
    write(*,*) '=======End Post Filter (observation QC)========='
>>>>>>> 5e374d4b

end subroutine c_ufo_postFilter_f90

! ------------------------------------------------------------------------------

subroutine c_ufo_priorFilter_f90(c_key_obsspace) bind(c,name='ufo_priorFilter_f90')

    implicit none
    integer(c_int), intent(in) :: c_key_obsspace
    
    type(obs_data) :: obsdata

    write(*,*) '=======Start Prior Filter (observation QC)========='
    write(*,*) 'read obs==',obsdata%nobs
    write(*,*) '=======End Proir Filter (observation QC)========='

end subroutine c_ufo_priorFilter_f90

! ------------------------------------------------------------------------------

end module ufo_obscheck_mod<|MERGE_RESOLUTION|>--- conflicted
+++ resolved
@@ -11,10 +11,7 @@
 use ufo_obs_vectors
 use ufo_locs_mod
 use ufo_geovals_mod
-<<<<<<< HEAD
 use ufo_obs_data_mod, only: obs_data
-=======
->>>>>>> 5e374d4b
 use kinds
 
 implicit none
@@ -74,7 +71,6 @@
 
 subroutine c_ufo_postFilter_f90(c_key_geovals, c_key_hofx,c_key_obsspace) bind(c,name='ufo_postFilter_f90')
 
-<<<<<<< HEAD
    implicit none
    integer(c_int), intent(in) :: c_key_geovals
    integer(c_int), intent(in) :: c_key_hofx
@@ -91,7 +87,7 @@
 !
 ! working
 !
-      write(*,*) 'read obs_vector  =========================='
+   write(*,*) 'read obs_vector  =========================='
    write(*,*) 'hofx%nobs=',hofx%nobs
    write(*,*) 'hofx%nobs=',hofx%values(1:10)
    if(geovals%lalloc .and. geovals%linit) then
@@ -109,17 +105,6 @@
       write(*,*) 'linit=',geovals%linit
    endif
    write(*,*) '=======End Post Filter (observation QC)========='
-=======
-    implicit none
-    integer(c_int), intent(in) :: c_key_geovals
-    integer(c_int), intent(in) :: c_key_hofx
-    integer(c_int), intent(in) :: c_key_obsspace
-!    type(ufo_geovals), pointer  :: geovals
-!    type(obs_vector), pointer :: hofx
-
-    write(*,*) '=======Start Post Filter (observation QC)========='
-    write(*,*) '=======End Post Filter (observation QC)========='
->>>>>>> 5e374d4b
 
 end subroutine c_ufo_postFilter_f90
 
