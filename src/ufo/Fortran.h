/*
 * (C) Copyright 2017 UCAR
 *
 * This software is licensed under the terms of the Apache Licence Version 2.0
 * which can be obtained at http://www.apache.org/licenses/LICENSE-2.0.
 */

#ifndef UFO_FORTRAN_H_
#define UFO_FORTRAN_H_

// Forward declarations
namespace eckit {
  class Configuration;
}

namespace util {
  class DateTime;
  class Duration;
}

namespace ufo {

// Locations key type
typedef int F90locs;
// Goms key type
typedef int F90goms;
// Observation vector key type
typedef int F90ovec;
// Obs operator key type
typedef int F90hop;
// Observation space type
typedef int F90odb;
// Observation check key type
typedef int F90ocheck;
// Observation bias key type
typedef int F90obias;

<<<<<<< HEAD
/// Interface to Fortran UFO routines
/*!
 * The core of the UFO is coded in Fortran.
 * Here we define the interfaces to the Fortran code.
 */

extern "C" {

// -----------------------------------------------------------------------------
//  Local Values (GOM)
// -----------------------------------------------------------------------------
  void ufo_geovals_setup_f90(F90goms &, const F90locs &, const eckit::Configuration * const *);
  void ufo_geovals_create_f90(F90goms &);
  void ufo_geovals_delete_f90(F90goms &);
  void ufo_geovals_copy_f90(const F90goms &, F90goms &);
  void ufo_geovals_zero_f90(const F90goms &);
  void ufo_geovals_abs_f90(const F90goms &);
  void ufo_geovals_rms_f90(const F90goms &, double &);
  void ufo_geovals_setup_random_f90(const F90goms &, const eckit::Configuration * const *,
                                    const eckit::Configuration * const *);
  void ufo_geovals_analytic_init_f90(F90goms &, const F90locs &, const eckit::Configuration * const *);
  void ufo_geovals_random_f90(const F90goms &);
  void ufo_geovals_scalmult_f90(const F90goms &, const double &);
  void ufo_geovals_assign_f90(const F90goms &, const F90goms &);
  void ufo_geovals_add_f90(const F90goms &, const F90goms &);    
  void ufo_geovals_diff_f90(const F90goms &, const F90goms &);    
  void ufo_geovals_normalize_f90(const F90goms &, const F90goms &);    
  void ufo_geovals_dotprod_f90(const F90goms &, const F90goms &, double &);
  void ufo_geovals_minmaxavg_f90(const F90goms &, int &, double &, double &, double &);
  void ufo_geovals_maxloc_f90(const F90goms &, double &, int &, int &);
  void ufo_geovals_read_file_f90(const F90goms &, const eckit::Configuration * const *,
                                 const eckit::Configuration * const *);
  void ufo_geovals_write_file_f90(const F90goms &, const eckit::Configuration * const *);

// -----------------------------------------------------------------------------
//  Check Observations
// -----------------------------------------------------------------------------
  void ufo_obscheck_setup_f90(F90ocheck &, const eckit::Configuration * const *);
  void ufo_obscheck_delete_f90(F90ocheck &);
  void ufo_postFilter_f90(const F90goms &, const F90ovec &, const F90odb &);
  void ufo_priorFilter_f90(const F90odb &);

// -----------------------------------------------------------------------------
//  Radiosonde t observation operator and its tl/ad
// -----------------------------------------------------------------------------
  void ufo_radiosonde_setup_f90(F90hop &, const eckit::Configuration * const *);
  void ufo_radiosonde_delete_f90(F90hop &);
  void ufo_radiosonde_t_eqv_f90(const F90hop &, const F90goms &, const F90odb &, const F90ovec &, const F90obias &);
  void ufo_radiosonde_tlad_setup_f90(F90hop &, const eckit::Configuration * const *);
  void ufo_radiosonde_tlad_delete_f90(F90hop &);
  void ufo_radiosonde_tlad_settraj_f90(const F90hop &, const F90goms &, const F90odb &);
  void ufo_radiosonde_tlad_t_eqv_tl_f90(const F90hop &, const F90goms &, const F90odb &, const F90ovec &);
  void ufo_radiosonde_tlad_t_eqv_ad_f90(const F90hop &, const F90goms &, const F90odb &, const F90ovec &);

// -----------------------------------------------------------------------------
//  Radiance observation operator and its tl/ad
// -----------------------------------------------------------------------------
  void ufo_radiance_setup_f90(F90hop &, const eckit::Configuration * const *);
  void ufo_radiance_delete_f90(F90hop &);
  void ufo_radiance_eqv_f90(const F90hop &, const F90goms &, const F90odb &, const F90ovec &, const F90obias &);
  void ufo_radiance_tlad_setup_f90(F90hop &, const eckit::Configuration * const *);
  void ufo_radiance_tlad_delete_f90(F90hop &);
  void ufo_radiance_tlad_settraj_f90(const F90hop &, const F90goms &);
  void ufo_radiance_tlad_eqv_tl_f90(const F90hop &, const F90goms &, const F90odb &, const F90ovec &);
  void ufo_radiance_tlad_eqv_ad_f90(const F90hop &, const F90goms &, const F90odb &, const F90ovec &);

// -----------------------------------------------------------------------------
//  Ice concentration observation operator and its tl/ad
// -----------------------------------------------------------------------------
  void ufo_seaicefrac_setup_f90(F90hop &, const eckit::Configuration * const *);
  void ufo_seaicefrac_delete_f90(F90hop &);
  void ufo_seaicefrac_eqv_f90(const F90hop &, const F90goms &, const F90odb &, const F90ovec &, const F90obias &);
  void ufo_seaicefrac_tlad_setup_f90(F90hop &, const eckit::Configuration * const *);
  void ufo_seaicefrac_tlad_delete_f90(F90hop &);
  void ufo_seaicefrac_tlad_settraj_f90(const F90hop &, const F90goms &);
  void ufo_seaicefrac_tlad_eqv_tl_f90(const F90hop &, const F90goms &, const F90ovec &);
  void ufo_seaicefrac_tlad_eqv_ad_f90(const F90hop &, const F90goms &, const F90ovec &);

// -----------------------------------------------------------------------------
//  Ice thickness observation operator and its tl/ad
// -----------------------------------------------------------------------------
  void ufo_seaicethick_setup_f90(F90hop &, const eckit::Configuration * const *);
  void ufo_seaicethick_delete_f90(F90hop &);
  void ufo_seaicethick_eqv_f90(const F90hop &, const F90goms &, const F90odb &, const F90ovec &, const F90obias &);
  void ufo_seaicethick_tlad_setup_f90(F90hop &, const eckit::Configuration * const *);
  void ufo_seaicethick_tlad_delete_f90(F90hop &);
  void ufo_seaicethick_tlad_settraj_f90(const F90hop &, const F90goms &);
  void ufo_seaicethick_tlad_eqv_tl_f90(const F90hop &, const F90goms &, const F90ovec &);
  void ufo_seaicethick_tlad_eqv_ad_f90(const F90hop &, const F90goms &, const F90ovec &);

// -----------------------------------------------------------------------------
//  Steric Height observation operator and its tl/ad
// -----------------------------------------------------------------------------
  void ufo_stericheight_setup_f90(F90hop &, const eckit::Configuration * const *);
  void ufo_stericheight_delete_f90(F90hop &);
  void ufo_stericheight_eqv_f90(const F90hop &, const F90goms &, const F90odb &, const F90ovec &, const F90obias &);
  void ufo_stericheight_tlad_setup_f90(F90hop &, const eckit::Configuration * const *);
  void ufo_stericheight_tlad_delete_f90(F90hop &);
  void ufo_stericheight_tlad_settraj_f90(const F90hop &, const F90goms &);
  void ufo_stericheight_tlad_gettraj_f90(const F90hop &, const int &, const int &, F90goms &);
  void ufo_stericheight_tlad_eqv_tl_f90(const F90hop &, const F90goms &, const F90ovec &);
  void ufo_stericheight_tlad_eqv_ad_f90(const F90hop &, const F90goms &, const F90ovec &);
 
// -----------------------------------------------------------------------------
//  Ocean Insitu Temperature observation operator and its tl/ad
// -----------------------------------------------------------------------------
  void ufo_insitutemperature_setup_f90(F90hop &, const eckit::Configuration * const *);
  void ufo_insitutemperature_delete_f90(F90hop &);
  void ufo_insitutemperature_eqv_f90(const F90hop &, const F90goms &, const F90odb &, const F90ovec &, const F90obias &);
  void ufo_insitutemperature_tlad_setup_f90(F90hop &, const eckit::Configuration * const *);
  void ufo_insitutemperature_tlad_delete_f90(F90hop &);
  void ufo_insitutemperature_tlad_settraj_f90(const F90hop &, const F90goms &, const F90odb &);
  void ufo_insitutemperature_tlad_eqv_tl_f90(const F90hop &, const F90goms &, const F90odb &, const F90ovec &);
  void ufo_insitutemperature_tlad_eqv_ad_f90(const F90hop &, const F90goms &, const F90odb &, const F90ovec &);

// -----------------------------------------------------------------------------

//  Ocean Sea Surface Temperature observation operator and its tl/ad
// -----------------------------------------------------------------------------
  void ufo_seasurfacetemp_setup_f90(F90hop &, const eckit::Configuration * const *);
  void ufo_seasurfacetemp_delete_f90(F90hop &);
  void ufo_seasurfacetemp_eqv_f90(const F90hop &, const F90goms &, const F90odb &, const F90ovec &, const F90obias &);
  void ufo_seasurfacetemp_tlad_setup_f90(F90hop &, const eckit::Configuration * const *);
  void ufo_seasurfacetemp_tlad_delete_f90(F90hop &);
  void ufo_seasurfacetemp_tlad_settraj_f90(const F90hop &, const F90goms &);
  void ufo_seasurfacetemp_tlad_eqv_tl_f90(const F90hop &, const F90goms &, const F90ovec &);
  void ufo_seasurfacetemp_tlad_eqv_ad_f90(const F90hop &, const F90goms &, const F90ovec &);

//  Ocean ADT observation operator and its tl/ad
// -----------------------------------------------------------------------------

  void ufo_adt_setup_f90(F90hop &, const eckit::Configuration * const *);
  void ufo_adt_delete_f90(F90hop &);
  void ufo_adt_eqv_f90(const F90hop &, const F90goms &, const F90odb &, const F90ovec &, const F90obias &);
  void ufo_adt_tlad_setup_f90(F90hop &, const eckit::Configuration * const *);
  void ufo_adt_tlad_delete_f90(F90hop &);
  void ufo_adt_tlad_settraj_f90(const F90hop &, const F90goms &);
  void ufo_adt_tlad_eqv_tl_f90(const F90hop &, const F90goms &, const F90ovec &);
  void ufo_adt_tlad_eqv_ad_f90(const F90hop &, const F90goms &, const F90ovec &);
  
// -----------------------------------------------------------------------------
//  AOD observation operator and its tl/ad 
// -----------------------------------------------------------------------------
  void ufo_aod_setup_f90(F90hop &, const eckit::Configuration * const *);
  void ufo_aod_delete_f90(F90hop &);
  void ufo_aod_eqv_f90(const F90hop &, const F90goms &, const F90odb &, const F90ovec &, const F90obias &);
  void ufo_aod_tlad_setup_f90(F90hop &, const eckit::Configuration * const *);
  void ufo_aod_tlad_delete_f90(F90hop &);
  void ufo_aod_tlad_settraj_f90(const F90hop &, const F90goms &);
  void ufo_aod_tlad_eqv_tl_f90(const F90hop &, const F90goms &, const F90odb &, const F90ovec &);
  void ufo_aod_tlad_eqv_ad_f90(const F90hop &, const F90goms &, const F90odb &, const F90ovec &);

// -----------------------------------------------------------------------------  

}  // extern C

=======
>>>>>>> 8194e5b5
}  // namespace ufo
#endif  // UFO_FORTRAN_H_<|MERGE_RESOLUTION|>--- conflicted
+++ resolved
@@ -35,164 +35,5 @@
 // Observation bias key type
 typedef int F90obias;
 
-<<<<<<< HEAD
-/// Interface to Fortran UFO routines
-/*!
- * The core of the UFO is coded in Fortran.
- * Here we define the interfaces to the Fortran code.
- */
-
-extern "C" {
-
-// -----------------------------------------------------------------------------
-//  Local Values (GOM)
-// -----------------------------------------------------------------------------
-  void ufo_geovals_setup_f90(F90goms &, const F90locs &, const eckit::Configuration * const *);
-  void ufo_geovals_create_f90(F90goms &);
-  void ufo_geovals_delete_f90(F90goms &);
-  void ufo_geovals_copy_f90(const F90goms &, F90goms &);
-  void ufo_geovals_zero_f90(const F90goms &);
-  void ufo_geovals_abs_f90(const F90goms &);
-  void ufo_geovals_rms_f90(const F90goms &, double &);
-  void ufo_geovals_setup_random_f90(const F90goms &, const eckit::Configuration * const *,
-                                    const eckit::Configuration * const *);
-  void ufo_geovals_analytic_init_f90(F90goms &, const F90locs &, const eckit::Configuration * const *);
-  void ufo_geovals_random_f90(const F90goms &);
-  void ufo_geovals_scalmult_f90(const F90goms &, const double &);
-  void ufo_geovals_assign_f90(const F90goms &, const F90goms &);
-  void ufo_geovals_add_f90(const F90goms &, const F90goms &);    
-  void ufo_geovals_diff_f90(const F90goms &, const F90goms &);    
-  void ufo_geovals_normalize_f90(const F90goms &, const F90goms &);    
-  void ufo_geovals_dotprod_f90(const F90goms &, const F90goms &, double &);
-  void ufo_geovals_minmaxavg_f90(const F90goms &, int &, double &, double &, double &);
-  void ufo_geovals_maxloc_f90(const F90goms &, double &, int &, int &);
-  void ufo_geovals_read_file_f90(const F90goms &, const eckit::Configuration * const *,
-                                 const eckit::Configuration * const *);
-  void ufo_geovals_write_file_f90(const F90goms &, const eckit::Configuration * const *);
-
-// -----------------------------------------------------------------------------
-//  Check Observations
-// -----------------------------------------------------------------------------
-  void ufo_obscheck_setup_f90(F90ocheck &, const eckit::Configuration * const *);
-  void ufo_obscheck_delete_f90(F90ocheck &);
-  void ufo_postFilter_f90(const F90goms &, const F90ovec &, const F90odb &);
-  void ufo_priorFilter_f90(const F90odb &);
-
-// -----------------------------------------------------------------------------
-//  Radiosonde t observation operator and its tl/ad
-// -----------------------------------------------------------------------------
-  void ufo_radiosonde_setup_f90(F90hop &, const eckit::Configuration * const *);
-  void ufo_radiosonde_delete_f90(F90hop &);
-  void ufo_radiosonde_t_eqv_f90(const F90hop &, const F90goms &, const F90odb &, const F90ovec &, const F90obias &);
-  void ufo_radiosonde_tlad_setup_f90(F90hop &, const eckit::Configuration * const *);
-  void ufo_radiosonde_tlad_delete_f90(F90hop &);
-  void ufo_radiosonde_tlad_settraj_f90(const F90hop &, const F90goms &, const F90odb &);
-  void ufo_radiosonde_tlad_t_eqv_tl_f90(const F90hop &, const F90goms &, const F90odb &, const F90ovec &);
-  void ufo_radiosonde_tlad_t_eqv_ad_f90(const F90hop &, const F90goms &, const F90odb &, const F90ovec &);
-
-// -----------------------------------------------------------------------------
-//  Radiance observation operator and its tl/ad
-// -----------------------------------------------------------------------------
-  void ufo_radiance_setup_f90(F90hop &, const eckit::Configuration * const *);
-  void ufo_radiance_delete_f90(F90hop &);
-  void ufo_radiance_eqv_f90(const F90hop &, const F90goms &, const F90odb &, const F90ovec &, const F90obias &);
-  void ufo_radiance_tlad_setup_f90(F90hop &, const eckit::Configuration * const *);
-  void ufo_radiance_tlad_delete_f90(F90hop &);
-  void ufo_radiance_tlad_settraj_f90(const F90hop &, const F90goms &);
-  void ufo_radiance_tlad_eqv_tl_f90(const F90hop &, const F90goms &, const F90odb &, const F90ovec &);
-  void ufo_radiance_tlad_eqv_ad_f90(const F90hop &, const F90goms &, const F90odb &, const F90ovec &);
-
-// -----------------------------------------------------------------------------
-//  Ice concentration observation operator and its tl/ad
-// -----------------------------------------------------------------------------
-  void ufo_seaicefrac_setup_f90(F90hop &, const eckit::Configuration * const *);
-  void ufo_seaicefrac_delete_f90(F90hop &);
-  void ufo_seaicefrac_eqv_f90(const F90hop &, const F90goms &, const F90odb &, const F90ovec &, const F90obias &);
-  void ufo_seaicefrac_tlad_setup_f90(F90hop &, const eckit::Configuration * const *);
-  void ufo_seaicefrac_tlad_delete_f90(F90hop &);
-  void ufo_seaicefrac_tlad_settraj_f90(const F90hop &, const F90goms &);
-  void ufo_seaicefrac_tlad_eqv_tl_f90(const F90hop &, const F90goms &, const F90ovec &);
-  void ufo_seaicefrac_tlad_eqv_ad_f90(const F90hop &, const F90goms &, const F90ovec &);
-
-// -----------------------------------------------------------------------------
-//  Ice thickness observation operator and its tl/ad
-// -----------------------------------------------------------------------------
-  void ufo_seaicethick_setup_f90(F90hop &, const eckit::Configuration * const *);
-  void ufo_seaicethick_delete_f90(F90hop &);
-  void ufo_seaicethick_eqv_f90(const F90hop &, const F90goms &, const F90odb &, const F90ovec &, const F90obias &);
-  void ufo_seaicethick_tlad_setup_f90(F90hop &, const eckit::Configuration * const *);
-  void ufo_seaicethick_tlad_delete_f90(F90hop &);
-  void ufo_seaicethick_tlad_settraj_f90(const F90hop &, const F90goms &);
-  void ufo_seaicethick_tlad_eqv_tl_f90(const F90hop &, const F90goms &, const F90ovec &);
-  void ufo_seaicethick_tlad_eqv_ad_f90(const F90hop &, const F90goms &, const F90ovec &);
-
-// -----------------------------------------------------------------------------
-//  Steric Height observation operator and its tl/ad
-// -----------------------------------------------------------------------------
-  void ufo_stericheight_setup_f90(F90hop &, const eckit::Configuration * const *);
-  void ufo_stericheight_delete_f90(F90hop &);
-  void ufo_stericheight_eqv_f90(const F90hop &, const F90goms &, const F90odb &, const F90ovec &, const F90obias &);
-  void ufo_stericheight_tlad_setup_f90(F90hop &, const eckit::Configuration * const *);
-  void ufo_stericheight_tlad_delete_f90(F90hop &);
-  void ufo_stericheight_tlad_settraj_f90(const F90hop &, const F90goms &);
-  void ufo_stericheight_tlad_gettraj_f90(const F90hop &, const int &, const int &, F90goms &);
-  void ufo_stericheight_tlad_eqv_tl_f90(const F90hop &, const F90goms &, const F90ovec &);
-  void ufo_stericheight_tlad_eqv_ad_f90(const F90hop &, const F90goms &, const F90ovec &);
- 
-// -----------------------------------------------------------------------------
-//  Ocean Insitu Temperature observation operator and its tl/ad
-// -----------------------------------------------------------------------------
-  void ufo_insitutemperature_setup_f90(F90hop &, const eckit::Configuration * const *);
-  void ufo_insitutemperature_delete_f90(F90hop &);
-  void ufo_insitutemperature_eqv_f90(const F90hop &, const F90goms &, const F90odb &, const F90ovec &, const F90obias &);
-  void ufo_insitutemperature_tlad_setup_f90(F90hop &, const eckit::Configuration * const *);
-  void ufo_insitutemperature_tlad_delete_f90(F90hop &);
-  void ufo_insitutemperature_tlad_settraj_f90(const F90hop &, const F90goms &, const F90odb &);
-  void ufo_insitutemperature_tlad_eqv_tl_f90(const F90hop &, const F90goms &, const F90odb &, const F90ovec &);
-  void ufo_insitutemperature_tlad_eqv_ad_f90(const F90hop &, const F90goms &, const F90odb &, const F90ovec &);
-
-// -----------------------------------------------------------------------------
-
-//  Ocean Sea Surface Temperature observation operator and its tl/ad
-// -----------------------------------------------------------------------------
-  void ufo_seasurfacetemp_setup_f90(F90hop &, const eckit::Configuration * const *);
-  void ufo_seasurfacetemp_delete_f90(F90hop &);
-  void ufo_seasurfacetemp_eqv_f90(const F90hop &, const F90goms &, const F90odb &, const F90ovec &, const F90obias &);
-  void ufo_seasurfacetemp_tlad_setup_f90(F90hop &, const eckit::Configuration * const *);
-  void ufo_seasurfacetemp_tlad_delete_f90(F90hop &);
-  void ufo_seasurfacetemp_tlad_settraj_f90(const F90hop &, const F90goms &);
-  void ufo_seasurfacetemp_tlad_eqv_tl_f90(const F90hop &, const F90goms &, const F90ovec &);
-  void ufo_seasurfacetemp_tlad_eqv_ad_f90(const F90hop &, const F90goms &, const F90ovec &);
-
-//  Ocean ADT observation operator and its tl/ad
-// -----------------------------------------------------------------------------
-
-  void ufo_adt_setup_f90(F90hop &, const eckit::Configuration * const *);
-  void ufo_adt_delete_f90(F90hop &);
-  void ufo_adt_eqv_f90(const F90hop &, const F90goms &, const F90odb &, const F90ovec &, const F90obias &);
-  void ufo_adt_tlad_setup_f90(F90hop &, const eckit::Configuration * const *);
-  void ufo_adt_tlad_delete_f90(F90hop &);
-  void ufo_adt_tlad_settraj_f90(const F90hop &, const F90goms &);
-  void ufo_adt_tlad_eqv_tl_f90(const F90hop &, const F90goms &, const F90ovec &);
-  void ufo_adt_tlad_eqv_ad_f90(const F90hop &, const F90goms &, const F90ovec &);
-  
-// -----------------------------------------------------------------------------
-//  AOD observation operator and its tl/ad 
-// -----------------------------------------------------------------------------
-  void ufo_aod_setup_f90(F90hop &, const eckit::Configuration * const *);
-  void ufo_aod_delete_f90(F90hop &);
-  void ufo_aod_eqv_f90(const F90hop &, const F90goms &, const F90odb &, const F90ovec &, const F90obias &);
-  void ufo_aod_tlad_setup_f90(F90hop &, const eckit::Configuration * const *);
-  void ufo_aod_tlad_delete_f90(F90hop &);
-  void ufo_aod_tlad_settraj_f90(const F90hop &, const F90goms &);
-  void ufo_aod_tlad_eqv_tl_f90(const F90hop &, const F90goms &, const F90odb &, const F90ovec &);
-  void ufo_aod_tlad_eqv_ad_f90(const F90hop &, const F90goms &, const F90odb &, const F90ovec &);
-
-// -----------------------------------------------------------------------------  
-
-}  // extern C
-
-=======
->>>>>>> 8194e5b5
 }  // namespace ufo
 #endif  // UFO_FORTRAN_H_