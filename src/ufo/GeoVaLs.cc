--- conflicted
+++ resolved
@@ -13,11 +13,7 @@
 #include "oops/util/Logger.h"
 
 #include "ufo/Fortran.h"
-<<<<<<< HEAD
-#include "ufo/FortranGeoVals.h"
 #include "ufo/Locations.h"
-=======
->>>>>>> ab9ddd2c
 
 namespace ufo {
 
