--- conflicted
+++ resolved
@@ -62,13 +62,9 @@
   static oops::FilterMaker<MODEL, oops::ObsFilter<MODEL, ufo::PoissonDiskThinning> >
            makerChk15_("Poisson Disk Thinning");
   static oops::FilterMaker<MODEL, oops::ObsFilter<MODEL, ufo::ObsDiagnosticsWriter> >
-<<<<<<< HEAD
-           makerChk15_("YDIAGsaver");
-  static oops::FilterMaker<MODEL, oops::ObsFilter<MODEL, ufo::TrackCheck> >
-           makerChk16_("Track Check");
-=======
            makerChk16_("YDIAGsaver");
->>>>>>> 305ce2cf
+    static oops::FilterMaker<MODEL, oops::ObsFilter<MODEL, ufo::TrackCheck> >
+           makerChk17_("Track Check");
 }
 
 }  // namespace ufo
