! (C) Copyright 2017-2018 UCAR
!
! This software is licensed under the terms of the Apache Licence Version 2.0
! which can be obtained at http://www.apache.org/licenses/LICENSE-2.0.

!> Fortran insitutemperature module for observation operator

module ufo_insitutemperature_mod

<<<<<<< HEAD
  use iso_c_binding
  use obsspace_mod
  use ufo_vars_mod
  use ufo_locs_mod
  use ufo_geovals_mod
  use kinds
=======
 use iso_c_binding
 use config_mod
 use kinds
>>>>>>> ab9ddd2c

 use ufo_geovals_mod, only: ufo_geovals, ufo_geoval, ufo_geovals_get_var
 use ufo_basis_mod, only: ufo_basis
 use ufo_vars_mod
 use obsspace_mod

 implicit none
 private

 integer, parameter :: max_string=800

!> Fortran derived type for the observation type
 type, extends(ufo_basis), public :: ufo_insitutemperature
 private
 contains
   procedure :: setup  => ufo_insitutemperature_setup
   procedure :: delete => ufo_insitutemperature_delete
   procedure :: simobs => ufo_insitutemperature_simobs
 end type ufo_insitutemperature

contains

! ------------------------------------------------------------------------------
subroutine ufo_insitutemperature_setup(self, c_conf)
implicit none
class(ufo_insitutemperature), intent(inout) :: self
type(c_ptr),        intent(in)    :: c_conf

end subroutine ufo_insitutemperature_setup

! ------------------------------------------------------------------------------
subroutine ufo_insitutemperature_delete(self)
implicit none
class(ufo_insitutemperature), intent(inout) :: self

end subroutine ufo_insitutemperature_delete

! ------------------------------------------------------------------------------
subroutine ufo_insitutemperature_simobs(self, geovals, hofx, obss)
use gsw_pot_to_insitu
use vert_interp_mod
use ufo_tpsp2ti_mod
use ufo_marine_ncutils
implicit none
class(ufo_insitutemperature), intent(in)    :: self
type(ufo_geovals),  intent(in)    :: geovals
real(c_double),     intent(inout) :: hofx(:)
type(c_ptr), value, intent(in)    :: obss

    character(len=*), parameter :: myname_="ufo_insitutemperature_simobs"
    character(max_string)  :: err_msg

    integer :: iobs, ilev, nlev, nobs
    type(ufo_geoval), pointer :: temp, salt, h
    real (kind_real), allocatable :: depth(:,:)
    real(kind_real) :: lono, lato, deptho
    real(kind_real), allocatable :: obs_lon(:)
    real(kind_real), allocatable :: obs_lat(:)
    real(kind_real), allocatable :: obs_depth(:)
    real(kind_real), allocatable :: obs_val(:)
    integer :: obss_nobs
    
    ! Vertical interpolation
    real(kind_real) :: wf, tp, sp, prs
    integer :: wi
    
    ! netcdf stuff
    character(len=120) :: filename !< name of outpu file for omf, lon, lat, ...
    type(diag_marine_obs) :: insitu_out    

    ! check if nobs is consistent in geovals & hofx
    if (geovals%nobs /= size(hofx,1)) then
       write(err_msg,*) myname_, ' error: nobs inconsistent!'
       call abor1_ftn(err_msg)
    endif

    ! check if sea temperature profile variable is in geovals and get it
    call ufo_geovals_get_var(geovals, var_ocn_pot_temp, temp)
    
    ! check if sea salinity profile variable is in geovals and get it
    call ufo_geovals_get_var(geovals, var_ocn_salt, salt)

    ! check if ocean layer thickness variable is in geovals and get it
    call ufo_geovals_get_var(geovals, var_ocn_lay_thick, h)

    ! Read in obs data
    obss_nobs = obsspace_get_nobs(obss)
    allocate(obs_lon(obss_nobs))
    allocate(obs_lat(obss_nobs))
    allocate(obs_depth(obss_nobs))
    allocate(obs_val(obss_nobs))

    call obsspace_get_db(obss, "", "longitude", obs_lon)
    call obsspace_get_db(obss, "", "latitude", obs_lat)
    call obsspace_get_db(obss, "", "ocean_depth", obs_depth)
    call obsspace_get_db(obss, "", "insitu_temperature", obs_val)

    nlev = temp%nval
    nobs = temp%nobs        
    allocate(depth(nlev,nobs))
    do iobs = 1,size(hofx,1)
       !< Depth from layer thickness
       depth(1,iobs)=0.5*h%vals(1,iobs)
       do ilev = 2, nlev
          depth(ilev,iobs)=sum(h%vals(1:ilev-1,iobs))+0.5*h%vals(ilev,iobs)
       end do          
    end do

    ! Information for temporary output file
    
    hofx = 0.0
    ! insitu temperature profile obs operator
    do iobs = 1,size(hofx,1)

       lono = obs_lon(iobs)
       lato = obs_lat(iobs)
       deptho = obs_depth(iobs)
    
       !< Interpolation weight
       call vert_interp_weights(nlev, deptho, depth(:,iobs), wi, wf)
       if (deptho.ge.maxval(depth)) then
          wi=nlev-1
          wf=0.0
       end if

       ! Interpolate temp_p, salt_p to deptho
       call vert_interp_apply(nlev, temp%vals(:,iobs), tp, wi, wf)
       call vert_interp_apply(nlev, salt%vals(:,iobs), sp, wi, wf)

       ! Get insitu temp at model levels and obs location (lono, lato, zo)
       call insitu_t_nl(hofx(iobs), tp, sp, lono, lato, deptho)

    enddo

    deallocate(depth)
    deallocate(obs_lon)
    deallocate(obs_lat)
    deallocate(obs_depth)
    deallocate(obs_val)
    
  end subroutine ufo_insitutemperature_simobs

end module ufo_insitutemperature_mod<|MERGE_RESOLUTION|>--- conflicted
+++ resolved
@@ -7,18 +7,9 @@
 
 module ufo_insitutemperature_mod
 
-<<<<<<< HEAD
-  use iso_c_binding
-  use obsspace_mod
-  use ufo_vars_mod
-  use ufo_locs_mod
-  use ufo_geovals_mod
-  use kinds
-=======
  use iso_c_binding
  use config_mod
  use kinds
->>>>>>> ab9ddd2c
 
  use ufo_geovals_mod, only: ufo_geovals, ufo_geoval, ufo_geovals_get_var
  use ufo_basis_mod, only: ufo_basis
