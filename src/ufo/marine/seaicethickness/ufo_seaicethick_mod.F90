! (C) Copyright 2017 UCAR
! 
! This software is licensed under the terms of the Apache Licence Version 2.0
! which can be obtained at http://www.apache.org/licenses/LICENSE-2.0. 

!> Fortran module to handle ice concentration observations

module ufo_seaicethick_mod
  
use ufo_obs_seaicethick_mod
use ufo_obs_vectors
use ufo_vars_mod
use ufo_locs_mod
use ufo_geovals_mod
use kinds
  
implicit none
public :: ufo_seaicethick
public :: ufo_seaicethick_eqv
private
integer, parameter :: max_string=800

!> Fortran derived type for sea ice fraction observation operator
type :: ufo_seaicethick
end type ufo_seaicethick


! ------------------------------------------------------------------------------

contains
 
! ------------------------------------------------------------------------------

subroutine ufo_seaicethick_eqv(self, geovals, hofx)
implicit none
type(ufo_seaicethick), intent(in) :: self
type(ufo_geovals), intent(in)    :: geovals
type(obs_vector),  intent(inout) :: hofx

character(len=*), parameter :: myname_="ufo_seaicethick_eqv"
character(max_string) :: err_msg

integer :: iobs, icat, ncat
type(ufo_geoval), pointer :: icethick, icefrac

! check if nobs is consistent in geovals & hofx
if (geovals%nobs /= hofx%nobs) then
  write(err_msg,*) myname_, ' error: nobs inconsistent!'
  call abor1_ftn(err_msg)
endif

! check if sea ice fraction variable is in geovals and get it
if (.not. ufo_geovals_get_var(geovals, var_seaicefrac, icefrac)) then
  write(err_msg,*) myname_, trim(var_seaicefrac), ' doesnt exist'
  call abor1_ftn(err_msg)
endif
! check if sea ice thickness variable is in geovals and get it
if (.not. ufo_geovals_get_var(geovals, var_seaicethick, icethick)) then
  write(err_msg,*) myname_, trim(var_seaicethick), ' doesnt exist'
  call abor1_ftn(err_msg)
endif

ncat = icefrac%nval
hofx%values = 0.0
! total sea ice fraction obs operator
do iobs = 1, hofx%nobs
   do icat = 1, ncat
     hofx%values(iobs) = hofx%values(iobs) + icefrac%vals(icat,iobs) * icethick%vals(icat,iobs) / 905.0
   enddo
   write(302,*)hofx%values(iobs)
enddo

end subroutine ufo_seaicethick_eqv

<<<<<<< HEAD
! ------------------------------------------------------------------------------

subroutine ufo_seaicethick_settraj(self, geovals)
implicit none
type(ufo_seaicethick), intent(inout) :: self
type(ufo_geovals), intent(in)       :: geovals

character(len=*), parameter :: myname_="ufo_seaicethick_settraj"
character(max_string) :: err_msg

type(ufo_geoval), pointer :: icethick, icefrac

! check if sea ice thickness variables is in geovals and get it
if (.not. ufo_geovals_get_var(geovals, var_seaicethick, icethick)) then
  write(err_msg,*) myname_, trim(var_seaicethick), ' doesnt exist'
  call abor1_ftn(err_msg)
endif

! check if sea ice fraction variables is in geovals and get it
if (.not. ufo_geovals_get_var(geovals, var_seaicefrac, icefrac)) then
  write(err_msg,*) myname_, trim(var_seaicefrac), ' doesnt exist'
  call abor1_ftn(err_msg)
endif

self%icethick = icethick
self%icefrac  = icefrac
self%ltraj    = .true.

end subroutine ufo_seaicethick_settraj


! ------------------------------------------------------------------------------

subroutine ufo_seaicethick_eqv_tl(self, geovals, hofx)
implicit none
type(ufo_seaicethick), intent(in) :: self
type(ufo_geovals), intent(in)    :: geovals
type(obs_vector),  intent(inout) :: hofx

character(len=*), parameter :: myname_="ufo_seaicethick_eqv_tl"
character(max_string) :: err_msg

integer :: iobs, icat, ncat
type(ufo_geoval), pointer :: icethick_d, icefrac_d

! check if trajectory was set
if (.not. self%ltraj) then
  write(err_msg,*) myname_, ' trajectory wasnt set!'
  call abor1_ftn(err_msg)
endif

! check if nobs is consistent in geovals & hofx
if (geovals%nobs /= hofx%nobs) then
  write(err_msg,*) myname_, ' error: nobs inconsistent!'
  call abor1_ftn(err_msg)
endif

! check if sea ice fraction variable is in geovals and get it
if (.not. ufo_geovals_get_var(geovals, var_seaicefrac, icefrac_d)) then
  write(err_msg,*) myname_, trim(var_seaicefrac), ' doesnt exist'
  call abor1_ftn(err_msg)
endif

! check if sea ice thickness variable is in geovals and get it
if (.not. ufo_geovals_get_var(geovals, var_seaicethick, icethick_d)) then
  write(err_msg,*) myname_, trim(var_seaicethick), ' doesnt exist'
  call abor1_ftn(err_msg)
endif

! sea ice thickness obs operator
ncat = icefrac_d%nval
hofx%values = 0.0
do iobs = 1, hofx%nobs
   do icat = 1, ncat
     hofx%values(iobs) = hofx%values(iobs) +                                         &
                         self%icefrac%vals(icat,iobs) * icethick_d%vals(icat,iobs) / 905.0 + &
                         icefrac_d%vals(icat,iobs) * self%icethick%vals(icat,iobs) /905.0
   enddo
enddo

end subroutine ufo_seaicethick_eqv_tl

! ------------------------------------------------------------------------------

subroutine ufo_seaicethick_eqv_ad(self, geovals, hofx)
implicit none
type(ufo_seaicethick), intent(in) :: self
type(ufo_geovals), intent(inout) :: geovals
type(obs_vector),  intent(inout)    :: hofx

character(len=*), parameter :: myname_="ufo_seaicethick_eqv_ad"
character(max_string) :: err_msg

integer :: iobs, icat, ncat
type(ufo_geoval), pointer :: icefrac_d, icethick_d

! check if trajectory was set
if (.not. self%ltraj) then
  write(err_msg,*) myname_, ' trajectory wasnt set!'
  call abor1_ftn(err_msg)
endif

! check if nobs is consistent in geovals & hofx
if (geovals%nobs /= hofx%nobs) then
  write(err_msg,*) myname_, ' error: nobs inconsistent!'
  call abor1_ftn(err_msg)
endif

! check if sea ice fraction variable is in geovals and get it
if (.not. ufo_geovals_get_var(geovals, var_seaicefrac, icefrac_d)) then
  write(err_msg,*) myname_, trim(var_seaicefrac), ' doesnt exist'
  call abor1_ftn(err_msg)
endif

! check if sea ice thickness variable is in geovals and get it
if (.not. ufo_geovals_get_var(geovals, var_seaicethick, icethick_d)) then
  write(err_msg,*) myname_, trim(var_seaicethick), ' doesnt exist'
  call abor1_ftn(err_msg)
endif

ncat = self%icethick%nval
if (.not.(allocated(icefrac_d%vals) .or. .not. allocated(icethick_d%vals))) then
   if (ncat < 1) then
     write(err_msg,*) myname_, ' unknown number of categories'
     call abor1_ftn(err_msg)
   endif
   if (.not. allocated(icefrac_d%vals))  allocate(icefrac_d%vals(ncat,hofx%nobs))
   if (.not. allocated(icethick_d%vals)) allocate(icethick_d%vals(ncat, hofx%nobs))
end if

! backward sea ice thickness obs operator

if (.not. allocated(icefrac_d%vals))  allocate(icefrac_d%vals(ncat,hofx%nobs))
if (.not. allocated(icethick_d%vals)) allocate(icethick_d%vals(ncat, hofx%nobs))
icethick_d%vals = 0.0
icefrac_d%vals = 0.0
do iobs = 1, hofx%nobs
   do icat = 1, ncat
      icefrac_d%vals(icat,iobs)  = icefrac_d%vals(icat,iobs) + self%icethick%vals(icat,iobs) * hofx%values(iobs) / 905.0
      icethick_d%vals(icat,iobs) = icethick_d%vals(icat,iobs) + self%icefrac%vals(icat,iobs) * hofx%values(iobs) / 905.0
   enddo
enddo

end subroutine ufo_seaicethick_eqv_ad

=======
>>>>>>> 071093a2
end module ufo_seaicethick_mod<|MERGE_RESOLUTION|>--- conflicted
+++ resolved
@@ -72,152 +72,4 @@
 
 end subroutine ufo_seaicethick_eqv
 
-<<<<<<< HEAD
-! ------------------------------------------------------------------------------
-
-subroutine ufo_seaicethick_settraj(self, geovals)
-implicit none
-type(ufo_seaicethick), intent(inout) :: self
-type(ufo_geovals), intent(in)       :: geovals
-
-character(len=*), parameter :: myname_="ufo_seaicethick_settraj"
-character(max_string) :: err_msg
-
-type(ufo_geoval), pointer :: icethick, icefrac
-
-! check if sea ice thickness variables is in geovals and get it
-if (.not. ufo_geovals_get_var(geovals, var_seaicethick, icethick)) then
-  write(err_msg,*) myname_, trim(var_seaicethick), ' doesnt exist'
-  call abor1_ftn(err_msg)
-endif
-
-! check if sea ice fraction variables is in geovals and get it
-if (.not. ufo_geovals_get_var(geovals, var_seaicefrac, icefrac)) then
-  write(err_msg,*) myname_, trim(var_seaicefrac), ' doesnt exist'
-  call abor1_ftn(err_msg)
-endif
-
-self%icethick = icethick
-self%icefrac  = icefrac
-self%ltraj    = .true.
-
-end subroutine ufo_seaicethick_settraj
-
-
-! ------------------------------------------------------------------------------
-
-subroutine ufo_seaicethick_eqv_tl(self, geovals, hofx)
-implicit none
-type(ufo_seaicethick), intent(in) :: self
-type(ufo_geovals), intent(in)    :: geovals
-type(obs_vector),  intent(inout) :: hofx
-
-character(len=*), parameter :: myname_="ufo_seaicethick_eqv_tl"
-character(max_string) :: err_msg
-
-integer :: iobs, icat, ncat
-type(ufo_geoval), pointer :: icethick_d, icefrac_d
-
-! check if trajectory was set
-if (.not. self%ltraj) then
-  write(err_msg,*) myname_, ' trajectory wasnt set!'
-  call abor1_ftn(err_msg)
-endif
-
-! check if nobs is consistent in geovals & hofx
-if (geovals%nobs /= hofx%nobs) then
-  write(err_msg,*) myname_, ' error: nobs inconsistent!'
-  call abor1_ftn(err_msg)
-endif
-
-! check if sea ice fraction variable is in geovals and get it
-if (.not. ufo_geovals_get_var(geovals, var_seaicefrac, icefrac_d)) then
-  write(err_msg,*) myname_, trim(var_seaicefrac), ' doesnt exist'
-  call abor1_ftn(err_msg)
-endif
-
-! check if sea ice thickness variable is in geovals and get it
-if (.not. ufo_geovals_get_var(geovals, var_seaicethick, icethick_d)) then
-  write(err_msg,*) myname_, trim(var_seaicethick), ' doesnt exist'
-  call abor1_ftn(err_msg)
-endif
-
-! sea ice thickness obs operator
-ncat = icefrac_d%nval
-hofx%values = 0.0
-do iobs = 1, hofx%nobs
-   do icat = 1, ncat
-     hofx%values(iobs) = hofx%values(iobs) +                                         &
-                         self%icefrac%vals(icat,iobs) * icethick_d%vals(icat,iobs) / 905.0 + &
-                         icefrac_d%vals(icat,iobs) * self%icethick%vals(icat,iobs) /905.0
-   enddo
-enddo
-
-end subroutine ufo_seaicethick_eqv_tl
-
-! ------------------------------------------------------------------------------
-
-subroutine ufo_seaicethick_eqv_ad(self, geovals, hofx)
-implicit none
-type(ufo_seaicethick), intent(in) :: self
-type(ufo_geovals), intent(inout) :: geovals
-type(obs_vector),  intent(inout)    :: hofx
-
-character(len=*), parameter :: myname_="ufo_seaicethick_eqv_ad"
-character(max_string) :: err_msg
-
-integer :: iobs, icat, ncat
-type(ufo_geoval), pointer :: icefrac_d, icethick_d
-
-! check if trajectory was set
-if (.not. self%ltraj) then
-  write(err_msg,*) myname_, ' trajectory wasnt set!'
-  call abor1_ftn(err_msg)
-endif
-
-! check if nobs is consistent in geovals & hofx
-if (geovals%nobs /= hofx%nobs) then
-  write(err_msg,*) myname_, ' error: nobs inconsistent!'
-  call abor1_ftn(err_msg)
-endif
-
-! check if sea ice fraction variable is in geovals and get it
-if (.not. ufo_geovals_get_var(geovals, var_seaicefrac, icefrac_d)) then
-  write(err_msg,*) myname_, trim(var_seaicefrac), ' doesnt exist'
-  call abor1_ftn(err_msg)
-endif
-
-! check if sea ice thickness variable is in geovals and get it
-if (.not. ufo_geovals_get_var(geovals, var_seaicethick, icethick_d)) then
-  write(err_msg,*) myname_, trim(var_seaicethick), ' doesnt exist'
-  call abor1_ftn(err_msg)
-endif
-
-ncat = self%icethick%nval
-if (.not.(allocated(icefrac_d%vals) .or. .not. allocated(icethick_d%vals))) then
-   if (ncat < 1) then
-     write(err_msg,*) myname_, ' unknown number of categories'
-     call abor1_ftn(err_msg)
-   endif
-   if (.not. allocated(icefrac_d%vals))  allocate(icefrac_d%vals(ncat,hofx%nobs))
-   if (.not. allocated(icethick_d%vals)) allocate(icethick_d%vals(ncat, hofx%nobs))
-end if
-
-! backward sea ice thickness obs operator
-
-if (.not. allocated(icefrac_d%vals))  allocate(icefrac_d%vals(ncat,hofx%nobs))
-if (.not. allocated(icethick_d%vals)) allocate(icethick_d%vals(ncat, hofx%nobs))
-icethick_d%vals = 0.0
-icefrac_d%vals = 0.0
-do iobs = 1, hofx%nobs
-   do icat = 1, ncat
-      icefrac_d%vals(icat,iobs)  = icefrac_d%vals(icat,iobs) + self%icethick%vals(icat,iobs) * hofx%values(iobs) / 905.0
-      icethick_d%vals(icat,iobs) = icethick_d%vals(icat,iobs) + self%icefrac%vals(icat,iobs) * hofx%values(iobs) / 905.0
-   enddo
-enddo
-
-end subroutine ufo_seaicethick_eqv_ad
-
-=======
->>>>>>> 071093a2
 end module ufo_seaicethick_mod