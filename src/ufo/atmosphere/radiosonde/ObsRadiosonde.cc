--- conflicted
+++ resolved
@@ -31,10 +31,10 @@
   const eckit::Configuration * configc = &config;
   ufo_radiosonde_setup_f90(keyOperRadiosonde_, &configc);
 
-<<<<<<< HEAD
   // Read in vout list from configuration
   varout_.reset(new oops::Variables(config));
 
+  /* Read in from C++
   // Decide the vin based on vout
   // We always need vertical coordinates
   std::vector<std::string> vv{"atmosphere_ln_pressure_coordinate"};
@@ -47,20 +47,14 @@
       vv.push_back(varout_->variables()[ii]);
   }
   varin_.reset(new oops::Variables(vv));
+  */
 
-=======
+  // Read in from Fortran demonstration
   std::vector<std::string> vvin, vvout;
   this->get_vars_from_f90(config, vvin, vvout);
   varin_.reset(new oops::Variables(vvin));
   varout_.reset(new oops::Variables(vvout));
 
-  // Specify variables in C++ - should this be an option?
-  // const std::vector<std::string> vv{"virtual_temperature", "atmosphere_ln_pressure_coordinate"};
-  // varin_.reset(new oops::Variables(vv));
-  // const std::vector<std::string> vout{"air_temperature"};
-  // varout_.reset(new oops::Variables(vout));
-
->>>>>>> 93f442e6
   oops::Log::trace() << "ObsRadiosonde created." << std::endl;
 }
 
@@ -82,12 +76,12 @@
 // -----------------------------------------------------------------------------
   void ObsRadiosonde::get_vars_from_f90(const eckit::Configuration & config,
                                         std::vector<std::string> & vvin,
-                                        std::vector<std::string> & vvout) const {
+                                        std::vector<std::string> & vvout) {
   int c_name_size = 200;
   char *buffin = new char[c_name_size];
   char *buffout = new char[c_name_size];
   const eckit::Configuration * configc = &config;
-  ufo_radiosonde_getvars_f90(&configc, buffin, buffout, c_name_size);
+  ufo_radiosonde_getvars_f90(keyOperRadiosonde_, &configc, buffin, buffout, c_name_size);
 
   std::string vstr_in(buffin), vstr_out(buffout);
   boost::split(vvin, vstr_in, boost::is_any_of("\t"));
