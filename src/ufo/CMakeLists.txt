--- conflicted
+++ resolved
@@ -46,11 +46,8 @@
 add_subdirectory( filters )
 add_subdirectory( identity )
 add_subdirectory( atmvertinterp )
-<<<<<<< HEAD
 add_subdirectory( atmvertinterplay )
-=======
 add_subdirectory( atmsfcinterp )
->>>>>>> c598d7ac
 add_subdirectory( crtm )
 if( ${RTTOV_FOUND} )
     add_subdirectory( rttov )
@@ -65,11 +62,8 @@
     ${filters_src_files}
     ${identity_src_files}
     ${atmvertinterp_src_files}
-<<<<<<< HEAD
     ${atmvertinterplay_src_files}
-=======
     ${atmsfcinterp_src_files}
->>>>>>> c598d7ac
     ${crtm_src_files}
     ${rttov_src_files}
     ${gnssro_src_files}
