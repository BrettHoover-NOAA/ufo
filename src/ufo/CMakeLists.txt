list( APPEND ufo_src_files
Fortran.h
GeoVaLs.cc
GeoVaLs.h
Locations.h
ObsBias.h
ObsSpace.cc
ObsSpace.h
ObsVector.cc
ObsVector.h
ObsWSpeed.cc
ObsWSpeed.h
ObsRadiance.cc
ObsRadiance.h
UfoTrait.h
Variables.h
Variables.cc
ufo_geovals_mod.F90
ufo_geovals_mod_c.F90
ufo_locs_mod.F90
ufo_obs_data.F90
ufo_obs_vectors.F90
ufo_variables_mod.F90
ufo_variables_mod_c.F90
ufo_wspeed_mod.F90
ufo_radiance_mod.F90
)

ecbuild_add_library( TARGET   ufo
                     SOURCES  ${ufo_src_files}
<<<<<<< HEAD
                     LIBS     oops ioda ${LAPACK_LIBRARIES} ${NETCDF_LIBRARIES}
=======
                     LIBS     oops ${LAPACK_LIBRARIES} ${CRTM_LIBRARIES}
>>>>>>> 5cd11a5b
                     INSTALL_HEADERS LISTED
                     LINKER_LANGUAGE ${OOPS_LINKER_LANGUAGE}
                    )
<|MERGE_RESOLUTION|>--- conflicted
+++ resolved
@@ -28,11 +28,7 @@
 
 ecbuild_add_library( TARGET   ufo
                      SOURCES  ${ufo_src_files}
-<<<<<<< HEAD
-                     LIBS     oops ioda ${LAPACK_LIBRARIES} ${NETCDF_LIBRARIES}
-=======
-                     LIBS     oops ${LAPACK_LIBRARIES} ${CRTM_LIBRARIES}
->>>>>>> 5cd11a5b
+                     LIBS     oops ioda ${LAPACK_LIBRARIES} ${NETCDF_LIBRARIES} ${CRTM_LIBRARIES}
                      INSTALL_HEADERS LISTED
                      LINKER_LANGUAGE ${OOPS_LINKER_LANGUAGE}
                     )
