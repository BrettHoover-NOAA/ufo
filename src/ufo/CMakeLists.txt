# (C) Copyright 2017-2018 UCAR.
#
# This software is licensed under the terms of the Apache Licence Version 2.0
# which can be obtained at http://www.apache.org/licenses/LICENSE-2.0.

list( APPEND ufo_src_files
    Fortran.h
    GeoVaLs.cc
    GeoVaLs.h
    GeoVaLs.interface.F90
    GeoVaLs.interface.h
    instantiateObsFilterFactory.h
    LinearObsOperator.cc
    LinearObsOperator.h
    LinearObsOperatorBase.cc
    LinearObsOperatorBase.h
    Locations.cc
    Locations.h
    Locations.interface.F90
    Locations.interface.h
    ObsBias.cc
    ObsBias.h
    ObsBiasCovariance.cc
    ObsBiasCovariance.h
    ObsBiasIncrement.cc
    ObsBiasIncrement.h
    ObsDiagnostics.cc
    ObsDiagnostics.h
    ObsOperator.cc
    ObsOperator.h
    ObsOperatorBase.cc
    ObsOperatorBase.h
    UfoTrait.h
    ufo_geovals_mod.F90
    ufo_locs_mod.F90
    ufo_variables_mod.F90
    ufo_constants_mod.F90
)

# macro to prepend a prefix with relative path
# can this be added to ecbuild for use elsewhere?
function(PREPEND var prefix )
    set ( listVar "" )
    foreach (f ${ARGN})
        list (APPEND listVar "${prefix}/${f}")
    endforeach(f)
    set ( ${var} "${listVar}" PARENT_SCOPE )
endfunction(PREPEND)

add_subdirectory( utils )
add_subdirectory( basis )
add_subdirectory( obsbias )
add_subdirectory( filters )
add_subdirectory( identity )
add_subdirectory( atmvertinterp )
add_subdirectory( atmvertinterplay )
add_subdirectory( atmsfcinterp )
add_subdirectory( crtm )
add_subdirectory( radarreflectivity )
add_subdirectory( radarradialvelocity )
if( ${RTTOV_FOUND} )
    add_subdirectory( rttov )
endif( ${RTTOV_FOUND} )
add_subdirectory( gnssro )
add_subdirectory( surface )
add_subdirectory( marine )
<<<<<<< HEAD
if( ${GEOS-AERO_FOUND} )
    add_subdirectory( geos_aero )
endif( ${GEOS-AERO_FOUND} )

=======
add_subdirectory( timeoper )
>>>>>>> 33044fc6
list( APPEND ufo_src_files
    ${utils_src_files}
    ${basis_src_files}
    ${obsbias_src_files}
    ${filters_src_files}
    ${identity_src_files}
    ${atmvertinterp_src_files}
    ${atmvertinterplay_src_files}
    ${atmsfcinterp_src_files}
    ${crtm_src_files}
    ${rttov_src_files}
    ${gnssro_src_files}
    ${surface_src_files}
<<<<<<< HEAD
    ${ncdiag_src_files}
    ${geosaod_src_files}
=======
>>>>>>> 33044fc6
    ${radarreflectivity_src_files}
    ${radarradialvelocity_src_files}
    ${timeoper_src_files}
)
list( APPEND ufo_src_files ${marine_src_files} )
list( APPEND UFO_LIBS_DEP oops ioda crtm ${LAPACK_LIBRARIES} ${NETCDF_LIBRARIES} )
if( ${GSW_FOUND} )
    list( APPEND UFO_LIBS_DEP gsw )
endif( ${GSW_FOUND} )
if( ${RTTOV_FOUND} )
    list( APPEND UFO_LIBS_DEP rttov )
endif( ${RTTOV_FOUND} )

if( ${ROPP-UFO_FOUND} )
    list( APPEND UFO_LIBS_DEP ropp-ufo )
endif( ${ROPP-UFO_FOUND} )

if( ${GEOS-AERO_FOUND} )
    list( APPEND UFO_LIBS_DEP geosaero )
endif( ${GEOS-AERO_FOUND} )


ecbuild_add_library( TARGET   ufo
                     SOURCES  ${ufo_src_files}
                     LIBS     ${UFO_LIBS_DEP}
                     INSTALL_HEADERS LISTED
                     LINKER_LANGUAGE ${OOPS_LINKER_LANGUAGE}
                    )<|MERGE_RESOLUTION|>--- conflicted
+++ resolved
@@ -64,14 +64,11 @@
 add_subdirectory( gnssro )
 add_subdirectory( surface )
 add_subdirectory( marine )
-<<<<<<< HEAD
 if( ${GEOS-AERO_FOUND} )
     add_subdirectory( geos_aero )
 endif( ${GEOS-AERO_FOUND} )
+add_subdirectory( timeoper )
 
-=======
-add_subdirectory( timeoper )
->>>>>>> 33044fc6
 list( APPEND ufo_src_files
     ${utils_src_files}
     ${basis_src_files}
@@ -85,11 +82,8 @@
     ${rttov_src_files}
     ${gnssro_src_files}
     ${surface_src_files}
-<<<<<<< HEAD
     ${ncdiag_src_files}
     ${geosaod_src_files}
-=======
->>>>>>> 33044fc6
     ${radarreflectivity_src_files}
     ${radarradialvelocity_src_files}
     ${timeoper_src_files}
