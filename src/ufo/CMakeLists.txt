# (C) Copyright 2017-2018 UCAR.
#
# This software is licensed under the terms of the Apache Licence Version 2.0
# which can be obtained at http://www.apache.org/licenses/LICENSE-2.0.

list( APPEND ufo_src_files
    BackgroundCheck.cc
    BackgroundCheck.h
    BackgroundCheck.interface.F90
    BackgroundCheck.interface.h
    Fortran.h
<<<<<<< HEAD
    Locations.cc
    Locations.h
    Locations.interface.F90
    Locations.interface.h
    FortranGeoVals.h
=======
>>>>>>> ab9ddd2c
    GeoVaLs.cc
    GeoVaLs.h
    GeoVaLs.interface.F90
    GeoVaLs.interface.h
    LinearObsOperator.cc
    LinearObsOperator.h
    LinearObsOperatorBase.cc
    LinearObsOperatorBase.h
    ObsBias.h
    ObsBiasCovariance.h
    ObsBiasIncrement.h
    ObsOperator.cc
    ObsOperator.h
    ObsOperatorBase.cc
    ObsOperatorBase.h
    UfoTrait.h
    ufo_bgcheck_mod.F90
<<<<<<< HEAD
    ufo_locs_mod.F90
    ufo_geovals_interface.F90
=======
>>>>>>> ab9ddd2c
    ufo_geovals_mod.F90
    ufo_variables_mod.F90
)

# macro to prepend a prefix with relative path
# can this be added to ecbuild for use elsewhere?
function(PREPEND var prefix )
    set ( listVar "" )
    foreach (f ${ARGN})
        list (APPEND listVar "${prefix}/${f}")
    endforeach(f)
    set ( ${var} "${listVar}" PARENT_SCOPE )
endfunction(PREPEND)

add_subdirectory( utils )
add_subdirectory( basis )
add_subdirectory( atmosphere )
add_subdirectory( constituents )
if( ${GSW_FOUND} )
    add_subdirectory( marine )
endif( ${GSW_FOUND} )
list( APPEND ufo_src_files
    ${utils_src_files}
    ${basis_src_files}
    ${atmosphere_src_files}
    ${constituents_src_files}
)
if( ${GSW_FOUND} )
    list( APPEND ufo_src_files ${marine_src_files} )
endif( ${GSW_FOUND} )
list( APPEND UFO_LIBS_DEP oops ioda crtm ${LAPACK_LIBRARIES} ${NETCDF_LIBRARIES} )
if( ${GSW_FOUND} )
    list( APPEND UFO_LIBS_DEP gsw )
endif( ${GSW_FOUND} )

if( ${ROPP-UFO_FOUND} )
    list( APPEND UFO_LIBS_DEP ropp-ufo )
endif( ${ROPP-UFO_FOUND} )

message(STATUS ${ufo_src_files})

ecbuild_add_library( TARGET   ufo
                     SOURCES  ${ufo_src_files}
                     LIBS     ${UFO_LIBS_DEP}
                     INSTALL_HEADERS LISTED
                     LINKER_LANGUAGE ${OOPS_LINKER_LANGUAGE}
                    )<|MERGE_RESOLUTION|>--- conflicted
+++ resolved
@@ -9,14 +9,6 @@
     BackgroundCheck.interface.F90
     BackgroundCheck.interface.h
     Fortran.h
-<<<<<<< HEAD
-    Locations.cc
-    Locations.h
-    Locations.interface.F90
-    Locations.interface.h
-    FortranGeoVals.h
-=======
->>>>>>> ab9ddd2c
     GeoVaLs.cc
     GeoVaLs.h
     GeoVaLs.interface.F90
@@ -25,6 +17,10 @@
     LinearObsOperator.h
     LinearObsOperatorBase.cc
     LinearObsOperatorBase.h
+    Locations.cc
+    Locations.h
+    Locations.interface.F90
+    Locations.interface.h
     ObsBias.h
     ObsBiasCovariance.h
     ObsBiasIncrement.h
@@ -34,12 +30,8 @@
     ObsOperatorBase.h
     UfoTrait.h
     ufo_bgcheck_mod.F90
-<<<<<<< HEAD
+    ufo_geovals_mod.F90
     ufo_locs_mod.F90
-    ufo_geovals_interface.F90
-=======
->>>>>>> ab9ddd2c
-    ufo_geovals_mod.F90
     ufo_variables_mod.F90
 )
 
