--- conflicted
+++ resolved
@@ -70,16 +70,9 @@
   self%iflip = 0
   if (prs%vals(1,1) .lt. prs%vals(prs%nval,1) ) then
     self%iflip = 1
-<<<<<<< HEAD
-    write(err_msg,*) "TRACE: ufo_gnssro_bndropp1d_tlad_settraj:   &
-                      Model vertical height profile is in descending order, &
-                      but ROPP requires it to be ascending order, &
-                      need flip"
-=======
     write(err_msg,'(a)') '  ufo_gnssro_bndropp1d_tlad_settraj:'//new_line('a')//                   &
                          '  Model vertical height profile is in descending order,'//new_line('a')// &
                          '  but ROPP requires it to be ascending order, need flip'
->>>>>>> a6e9a00f
     call fckit_log%info(err_msg)
   end if
 
