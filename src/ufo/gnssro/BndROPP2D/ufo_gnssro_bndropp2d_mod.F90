! (C) Copyright 2017-2018 UCAR
! 
! This software is licensed under the terms of the Apache Licence Version 2.0
! which can be obtained at http://www.apache.org/licenses/LICENSE-2.0. 

!> Fortran module for gnssro bending angle ropp2d forward operator
!> following the ROPP (2018 Aug) implementation

module ufo_gnssro_bndropp2d_mod

use iso_c_binding
use kinds
use ufo_vars_mod
use ufo_geovals_mod
use ufo_geovals_mod_c, only: ufo_geovals_registry
use ufo_basis_mod,     only: ufo_basis
use vert_interp_mod
use lag_interp_mod,    only: lag_interp_const, lag_interp_smthWeights
use obsspace_mod
use missing_values_mod
use ufo_gnssro_ropp2d_utils_mod
use fckit_log_module,  only : fckit_log

implicit none
public             :: ufo_gnssro_bndropp2d
private

  !> Fortran derived type for gnssro trajectory
type, extends(ufo_basis) :: ufo_gnssro_BndROPP2D
  contains
    procedure :: simobs    => ufo_gnssro_bndropp2d_simobs
end type ufo_gnssro_BndROPP2D

contains

! ------------------------------------------------------------------------------
! ------------------------------------------------------------------------------
subroutine ufo_gnssro_bndropp2d_simobs(self, geovals, hofx, obss)
  use ropp_fm_types, only: State2dFM
  use ropp_fm_types, only: Obs1dBangle
  use typesizes,     only: wp => EightByteReal
  use datetimetypes, only: dp

  implicit none
  class(ufo_gnssro_BndROPP2D), intent(in)    :: self
  type(ufo_geovals),           intent(in)    :: geovals
  real(kind_real),             intent(inout) :: hofx(:)
  type(c_ptr), value,          intent(in)    :: obss
  real(c_double)                             :: missing

  type(State2dFM)                    :: x
  type(Obs1dBangle)                  :: y

  character(len=*), parameter     :: myname_="ufo_gnssro_bndropp2d_simobs"
  integer, parameter              :: max_string = 800
  character(max_string)           :: err_msg
  integer                         :: nlev, nobs, iobs, nvprof
  integer                         :: ierr
  real(kind=dp)                   :: ob_time
  type(ufo_geoval), pointer          :: t, q, prs, gph !, gph_sfc
  real(kind_real), allocatable       :: obsLat(:), obsLon(:), obsImpP(:), obsLocR(:), obsGeoid(:)
  integer                            :: iflip
  integer, parameter :: n_horiz=31
  write(err_msg,*) "TRACE: ufo_gnssro_bndropp2d_simobs: begin"
  call fckit_log%info(err_msg)

  print*,  "geovals%nobs & size(hofx)*n_horiz)", geovals%nobs, size(hofx)
! check if nobs is consistent in geovals & hofx
  if (geovals%nobs /= size(hofx)*n_horiz) then
      write(err_msg,*) myname_, ' error: nobs inconsistent!'
      call abor1_ftn(err_msg)
  endif
! get variables from geovals
  call ufo_geovals_get_var(geovals, var_t,     t)         ! temperature
  call ufo_geovals_get_var(geovals, var_q,     q)         ! specific humidity
  call ufo_geovals_get_var(geovals, var_prs,   prs)       ! pressure
  call ufo_geovals_get_var(geovals, var_z,     gph)       ! geopotential height
!  call ufo_geovals_get_var(geovals, var_sfc_z, gph_sfc)   ! surface geopotential height

  missing = missing_value(missing)

  nlev  = t%nval ! number of model levels
  nobs  = obsspace_get_nlocs(obss)

print*, "printing 2d geovals =", t%nobs, t%vals(35:45,1)
print*, "printing 2d geovals =", t%nobs, t%vals(35:45,16)
print*, "printing 2d geovals =", t%nobs, t%vals(35:45,31)
print*, "printing 2d geovals =", t%nobs, t%vals(35:45,32)
print*, "printing 2d geovals =", t%nobs, t%vals(35:45,47)
print*, "printing 2d geovals =", t%nobs, t%vals(35:45,62)
  iflip = 0
  if (prs%vals(1,1) .lt. prs%vals(prs%nval,1) ) then
    iflip = 1
<<<<<<< HEAD
    write(err_msg,*) "TRACE: ufo_gnssro_bndropp2d_simobs:  &
                      Model vertical height profile is in descending order, &
                      but ROPP requires it to be ascending order, &
                      need flip"
=======
    write(err_msg,'(a)') '  ufo_gnssro_bndropp2d_simobs:'//new_line('a')//                         &
                         '  Model vertical height profile is in descending order,'//new_line('a')// &
                         '  but ROPP requires it to be ascending order, need flip'
>>>>>>> a6e9a00f
    call fckit_log%info(err_msg)
  end if
! set obs space struture
  allocate(obsLon(nobs))
  allocate(obsLat(nobs))
  allocate(obsImpP(nobs))
  allocate(obsLocR(nobs))
  allocate(obsGeoid(nobs))

  call obsspace_get_db(obss, " ", "longitude",        obsLon)
  call obsspace_get_db(obss, " ", "latitude",         obsLat)
  call obsspace_get_db(obss, " ", "impact_parameter", obsImpP)
  call obsspace_get_db(obss, " ", "earth_radius_of_curvature", obsLocR)
  call obsspace_get_db(obss, " ", "geoid_height_above_reference_ellipsoid", obsGeoid)

  nvprof=1  ! no. of bending angles in profile 

  write(err_msg,*) "TRACE: ufo_gnssro_bndropp2d_simobs: begin observation loop, nobs =  ", nobs
  call fckit_log%info(err_msg)

! loop through the obs
  obs_loop: do iobs = 1, nobs  

    call init_ropp_2d_statevec(          &
                      obsLon(iobs),      &
                      obsLat(iobs),      &
                    t%vals(:,iobs),      &
                    q%vals(:,iobs),      &
                  prs%vals(:,iobs),      &
                  gph%vals(:,iobs),      &
                     nlev,x, iflip)
     
    call init_ropp_2d_obvec(nvprof,      &
                  obsImpP(iobs),         &
                   obsLat(iobs),         &
                   obsLon(iobs),         &
                  obsLocR(iobs),         &
                 obsGeoid(iobs),         &
                             y)

    call ropp_fm_bangle_2d(x,y)

!   hack -- handling ropp missing value 
    if (y%bangle(nvprof) .lt. -900.0_wp ) then
       hofx(iobs) = missing
       y%bangle(nvprof) = missing
    else
       hofx(iobs) = y%bangle(nvprof)  ! nvprof is just one point
    end if
!   hack -- handling ropp missing value 

!   deallocate ropp structures  
    call ropp_tidy_up_2d(x,y)   

  end do obs_loop

  deallocate(obsLat)
  deallocate(obsLon)
  deallocate(obsImpP)
  deallocate(obsLocR)
  deallocate(obsGeoid)

  write(err_msg,*) "TRACE: ufo_gnssro_bndropp2d_simobs: completed"
  call fckit_log%info(err_msg)
     
  return

end subroutine ufo_gnssro_bndropp2d_simobs
! ------------------------------------------------------------------------------

end module ufo_gnssro_bndropp2d_mod<|MERGE_RESOLUTION|>--- conflicted
+++ resolved
@@ -60,16 +60,16 @@
   type(ufo_geoval), pointer          :: t, q, prs, gph !, gph_sfc
   real(kind_real), allocatable       :: obsLat(:), obsLon(:), obsImpP(:), obsLocR(:), obsGeoid(:)
   integer                            :: iflip
-  integer, parameter :: n_horiz=31
+
   write(err_msg,*) "TRACE: ufo_gnssro_bndropp2d_simobs: begin"
   call fckit_log%info(err_msg)
 
-  print*,  "geovals%nobs & size(hofx)*n_horiz)", geovals%nobs, size(hofx)
 ! check if nobs is consistent in geovals & hofx
-  if (geovals%nobs /= size(hofx)*n_horiz) then
+  if (geovals%nobs /= size(hofx)) then
       write(err_msg,*) myname_, ' error: nobs inconsistent!'
       call abor1_ftn(err_msg)
   endif
+
 ! get variables from geovals
   call ufo_geovals_get_var(geovals, var_t,     t)         ! temperature
   call ufo_geovals_get_var(geovals, var_q,     q)         ! specific humidity
@@ -82,25 +82,12 @@
   nlev  = t%nval ! number of model levels
   nobs  = obsspace_get_nlocs(obss)
 
-print*, "printing 2d geovals =", t%nobs, t%vals(35:45,1)
-print*, "printing 2d geovals =", t%nobs, t%vals(35:45,16)
-print*, "printing 2d geovals =", t%nobs, t%vals(35:45,31)
-print*, "printing 2d geovals =", t%nobs, t%vals(35:45,32)
-print*, "printing 2d geovals =", t%nobs, t%vals(35:45,47)
-print*, "printing 2d geovals =", t%nobs, t%vals(35:45,62)
   iflip = 0
   if (prs%vals(1,1) .lt. prs%vals(prs%nval,1) ) then
     iflip = 1
-<<<<<<< HEAD
-    write(err_msg,*) "TRACE: ufo_gnssro_bndropp2d_simobs:  &
-                      Model vertical height profile is in descending order, &
-                      but ROPP requires it to be ascending order, &
-                      need flip"
-=======
     write(err_msg,'(a)') '  ufo_gnssro_bndropp2d_simobs:'//new_line('a')//                         &
                          '  Model vertical height profile is in descending order,'//new_line('a')// &
                          '  but ROPP requires it to be ascending order, need flip'
->>>>>>> a6e9a00f
     call fckit_log%info(err_msg)
   end if
 ! set obs space struture
