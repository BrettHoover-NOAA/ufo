--- conflicted
+++ resolved
@@ -6,24 +6,14 @@
 set ( utils_files
       ArrowProxy.h
       Constants.h
-<<<<<<< HEAD
       DistanceCalculator.h
       EquispacedBinSelector.h
       GeodesicDistanceCalculator.h
       MaxNormDistanceCalculator.h
-      parameters/EnumParameter.h
-      parameters/OptionalParameter.h
-      parameters/Parameter.h
-      parameters/ParameterBase.cc
-      parameters/ParameterBase.h
-      parameters/Parameters.cc
-      parameters/Parameters.h
+      parameters/OptionalParameterVariable.h
       RecursiveSplitter.cc
       RecursiveSplitter.h
       SpatialBinSelector.h
-=======
-      parameters/OptionalParameterVariable.h
->>>>>>> 5dab0ca7
       StringUtils.cc
       StringUtils.h
       vert_interp.F90
