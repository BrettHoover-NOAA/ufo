# (C) Copyright 2017-2018 UCAR.
#
# This software is licensed under the terms of the Apache Licence Version 2.0
# which can be obtained at http://www.apache.org/licenses/LICENSE-2.0.

set ( utils_files
      ArrowProxy.h
      Constants.h
<<<<<<< HEAD
      DistanceCalculator.h
      EquispacedBinSelector.h
      GeodesicDistanceCalculator.h
      MaxNormDistanceCalculator.h
      parameters/OptionalParameterVariable.h
      RecursiveSplitter.cc
      RecursiveSplitter.h
      SpatialBinSelector.h
=======
      parameters/ParameterTraitsVariable.h
>>>>>>> e6806cf3
      StringUtils.cc
      StringUtils.h
      vert_interp.F90
      thermo_utils.F90
)

PREPEND( _p_utils_files       "utils"       ${utils_files} )

set ( utils_src_files
      ${_p_utils_files}
      PARENT_SCOPE
)<|MERGE_RESOLUTION|>--- conflicted
+++ resolved
@@ -6,18 +6,14 @@
 set ( utils_files
       ArrowProxy.h
       Constants.h
-<<<<<<< HEAD
       DistanceCalculator.h
       EquispacedBinSelector.h
       GeodesicDistanceCalculator.h
       MaxNormDistanceCalculator.h
-      parameters/OptionalParameterVariable.h
+      parameters/ParameterTraitsVariable.h
       RecursiveSplitter.cc
       RecursiveSplitter.h
       SpatialBinSelector.h
-=======
-      parameters/ParameterTraitsVariable.h
->>>>>>> e6806cf3
       StringUtils.cc
       StringUtils.h
       vert_interp.F90
