--- conflicted
+++ resolved
@@ -112,20 +112,6 @@
 print *, 'rmse=', sqrt(rmse/real(nobs, kind_real))
 
 if (nobs /= geovals%nobs) then
-<<<<<<< HEAD
-  print *, myname_, ' error: nobs inconsistent!'
-  stop 6
-endif
-
-if (.not. ufo_geovals_get_var(geovals, var_prsl, geoval_pr)) then
-  print *, myname_, trim(var_prsl), ' doesnt exist'
-  stop 5
-endif
-
-if (.not. ufo_geovals_get_var(geovals, var_tv, geoval_tv)) then
-  print *, myname_, trim(var_tv), ' doesnt exist'
-  stop 5
-=======
   write(err_msg,*) myname_, ' error: nobs inconsistent!'
   call abor1_ftn(err_msg)
 endif
@@ -138,7 +124,6 @@
 if (.not. ufo_geovals_get_var(geovals, var_tv, geoval_tv)) then
   write(err_msg,*) myname_, trim(var_tv), ' doesnt exist'
   call abor1_ftn(err_msg)
->>>>>>> 5f40424c
 endif
 
 do iobs = 1, nobs
