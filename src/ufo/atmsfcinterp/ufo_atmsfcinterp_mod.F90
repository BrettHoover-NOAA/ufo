! (C) Copyright 2017-2018 UCAR
!
! This software is licensed under the terms of the Apache Licence Version 2.0
! which can be obtained at http://www.apache.org/licenses/LICENSE-2.0.

!> Fortran module for atmsfcinterp observation operator

module ufo_atmsfcinterp_mod

  use iso_c_binding
  use config_mod
  use kinds

  use ufo_geovals_mod, only: ufo_geovals, ufo_geoval, ufo_geovals_get_var
  use ufo_geovals_mod_c, only: ufo_geovals_registry
  use ufo_basis_mod, only: ufo_basis
  use ufo_vars_mod
  use obsspace_mod

  implicit none
  private

  integer, parameter :: max_string = 50
  !> Fortran derived type for the observation type
  type, public :: ufo_atmsfcinterp
  private
    integer :: nvars
    logical :: use_fact10
    real(kind_real) :: magl
    character(len=MAXVARLEN), public, allocatable :: varin(:)
    character(len=MAXVARLEN), public, allocatable :: varout(:)
  contains
    procedure :: setup  => atmsfcinterp_setup_
    procedure :: simobs => atmsfcinterp_simobs_
    final :: destructor
  end type ufo_atmsfcinterp

contains

! ------------------------------------------------------------------------------
subroutine atmsfcinterp_setup_(self, c_conf, vars)
  implicit none
  class(ufo_atmsfcinterp), intent(inout) :: self
  type(c_ptr),        intent(in)    :: c_conf
  character(len=MAXVARLEN), dimension(:), intent(inout) :: vars
  integer :: ii, ivar, nallvars, istart, fact10tmp
  logical :: fact10nml

  !> Size of variables
  self%nvars = size(vars)
  !> Allocate varout: variables in the observation vector
  allocate(self%varout(self%nvars))
  !> Read variable list and store in varout
  self%varout = vars
  ! check for if we need to look for wind reduction factor
<<<<<<< HEAD
  self%use_fact10 = .false.
  if (config_element_exists(c_conf,"use_fact10")) then 
    ii = config_get_int(c_conf,"use_fact10")
    if (ii /= 0) self%use_fact10 = .true.
  end if
=======
  self%use_fact10 = .false. 
  fact10tmp = config_get_int(c_conf, "use_fact10", 0)
  if (fact10tmp /= 0) then
    self%use_fact10 = .true.
  end if

>>>>>>> 7983acd8
  !> Allocate varin: variables we need from the model
  if (self%use_fact10) then
    istart = 13
  else
    istart = 12
  end if
  nallvars = self%nvars + istart
  allocate(self%varin(nallvars))
  do ii = 1, self%nvars
    self%varin(ii+istart) = self%varout(ii)
  enddo

  !> add geopotential height
  self%varin(1) = var_z
  !> need skin temperature for near-surface interpolations
  self%varin(2) = var_sfc_t
  !> need surface geopotential height to get difference from phi
  self%varin(3) = var_sfc_z 
  !> need surface roughness
  self%varin(4) = var_sfc_rough 
  !> need surface and atmospheric pressure for potential temperature
  self%varin(5) = var_ps
  self%varin(6) = var_prs
  self%varin(7) = var_ts
  self%varin(8) = var_tv
  self%varin(9) = var_q
  self%varin(10) = var_u 
  self%varin(11) = var_v 
  self%varin(12) = var_sfc_lfrac
  if (self%use_fact10)  self%varin(13) = var_sfc_fact10

end subroutine atmsfcinterp_setup_

! ------------------------------------------------------------------------------

subroutine atmsfcinterp_simobs_(self, geovals, obss, nvars, nlocs, hofx)
  use atmsfc_mod, only : sfc_wtq_fwd_gsi
  implicit none
  class(ufo_atmsfcinterp), intent(in)        :: self
  integer, intent(in)                         :: nvars, nlocs
  type(ufo_geovals), intent(in)               :: geovals
  real(c_double),  intent(inout)              :: hofx(nvars, nlocs)
  type(c_ptr), value, intent(in)              :: obss
  type(ufo_geoval), pointer :: phi, hgt, tsfc, roughlen, psfc, prs, &
                               tsen, tv, q, u, v, landmask, &
                               profile, rad10
  integer :: ivar, iobs
  real(kind_real), allocatable :: obselev(:), obshgt(:)
  real(kind_real) :: outvalue
  real(kind_real), parameter :: minroughlen = 0.0001_kind_real
  character(len=MAXVARLEN) :: geovar


  ! to compute the value near the surface we are going to use
  ! similarity theory which requires a number of near surface parameters
  ! that need to be grabbed from GeoVaLs regardless of the observation type

  ! for low altitudes, we can assume: phi = z
  ! grabbing geopotential height profile and surface elevation,
  ! surface temperature, surface roughness length
  ! surface and profile air pressure
  ! profiles of tsen, q, u, v, and surface land fraction
  call ufo_geovals_get_var(geovals, var_z, phi)
  call ufo_geovals_get_var(geovals, var_sfc_z, hgt)
  call ufo_geovals_get_var(geovals, var_sfc_t, tsfc)
  call ufo_geovals_get_var(geovals, var_sfc_rough, roughlen)
  call ufo_geovals_get_var(geovals, var_ps, psfc)
  call ufo_geovals_get_var(geovals, var_prs, prs)
  call ufo_geovals_get_var(geovals, var_ts, tsen)
  call ufo_geovals_get_var(geovals, var_tv, tv)
  call ufo_geovals_get_var(geovals, var_q, q)
  call ufo_geovals_get_var(geovals, var_u, u)
  call ufo_geovals_get_var(geovals, var_v, v)
  call ufo_geovals_get_var(geovals, var_sfc_lfrac, landmask)
  if (self%use_fact10) call ufo_geovals_get_var(geovals, var_sfc_fact10, rad10)

  ! get station elevation from obs
  allocate(obselev(nlocs))
  call obsspace_get_db(obss, "MetaData", "station_elevation", obselev)

  ! get observation height (above sea level)
  allocate(obshgt(nlocs))
  call obsspace_get_db(obss, "MetaData", "height", obshgt)
  
  do iobs = 1, nlocs
    ! minimum roughness length
    z0 = roughlen%vals(1,iobs)
    if (z0 < minroughlen) z0 = minroughlen

    do ivar = 1, self%nvars
      ! Get the name of input variable in geovals
      geovar = self%varout(ivar)
      ! Get profile for this variable from geovals
      call ufo_geovals_get_var(geovals, geovar, profile)

      select case(trim(geovar))
        case("air_temperature", "virtual_temperature")
          ! calling a modified version of the sfc_model routine from GSI
            call sfc_wtq_fwd_gsi(psfc%vals(1,iobs),tsfc%vals(1,iobs),prs%vals(1,iobs),&
                                 tsen%vals(1,iobs),q%vals(1,iobs),u%vals(1,iobs),&
                                 v%vals(1,iobs),prs%vals(2,iobs),tsen%vals(2,iobs),&
                                 q%vals(2,iobs),phi%vals(1,iobs),roughlen%vals(1,iobs),&
                                 landmask%vals(1,iobs),obshgt(iobs)-obselev(iobs),&
                                 hofx(ivar,iobs),geovar)
        case("eastward_wind", "northward_wind")
          if (self%use_fact10) then ! use provided fact10 from model
            hofx(ivar,iobs) = profile%vals(1,iobs) * rad10%vals(1,iobs)
          else ! compute wind reduction factor
            call sfc_wind_fact_gsi(z0, phi%vals(1,iobs), obshgt(iobs)-obselev(iobs), psim, psimz, redfac)
            hofx(ivar,iobs) = profile%vals(1,iobs) * redfac
          end if
      end select
    end do
  end do




end subroutine atmsfcinterp_simobs_

! ------------------------------------------------------------------------------

end module ufo_atmsfcinterp_mod<|MERGE_RESOLUTION|>--- conflicted
+++ resolved
@@ -53,20 +53,12 @@
   !> Read variable list and store in varout
   self%varout = vars
   ! check for if we need to look for wind reduction factor
-<<<<<<< HEAD
-  self%use_fact10 = .false.
-  if (config_element_exists(c_conf,"use_fact10")) then 
-    ii = config_get_int(c_conf,"use_fact10")
-    if (ii /= 0) self%use_fact10 = .true.
-  end if
-=======
   self%use_fact10 = .false. 
   fact10tmp = config_get_int(c_conf, "use_fact10", 0)
   if (fact10tmp /= 0) then
     self%use_fact10 = .true.
   end if
 
->>>>>>> 7983acd8
   !> Allocate varin: variables we need from the model
   if (self%use_fact10) then
     istart = 13
