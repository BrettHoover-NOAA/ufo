!==========================================================================
module ufo_constants_mod
!==========================================================================

use kinds
use iso_c_binding

implicit none
real(kind_real), parameter, public :: rad2deg = 57.29577954572      ! copy from fv3jedi_constants.f90
real(kind_real), parameter, public :: deg2rad =  0.01745329251
real(kind_real), parameter, public :: grav    = 9.80665e+0_kind_real
real(kind_real), parameter, public :: t0c     = 2.7315e+2_kind_real ! temperature at zero celsius     (K)
real(kind_real), parameter, public :: rd     = 2.8705e2_kind_real
real(kind_real), parameter, public :: rv     = 4.6150e2_kind_real
real(kind_real), parameter, public :: cp     = 1.0046e3_kind_real ! heat capacity at constant pressure for air
real(kind_real), parameter, public :: cv     = 7.1760e2_kind_real ! heat capacity at constant volume for air
real(kind_real), parameter, public :: rd_over_rv = rd/rv
real(kind_real), parameter, public :: rd_over_cp = rd/cp
real(kind_real), parameter, public :: cv_over_cp = cv/cp
real(kind_real), parameter, public :: rv_over_rd = rv/rd
real(kind_real), parameter, public :: rd_over_g  = rd/grav
real(kind_real), parameter, public :: mean_earth_rad = 6371.0
real(kind_real), parameter, public :: zero    = 0.0_kind_real
real(kind_real), parameter, public :: quarter = 0.25_kind_real
real(kind_real), parameter, public :: half    = 0.5_kind_real
real(kind_real), parameter, public :: one     = 1.0_kind_real
real(kind_real), parameter, public :: two     = 2.0_kind_real
real(kind_real), parameter, public :: four    = 4.0_kind_real
real(kind_real), parameter, public :: five    = 5.0_kind_real
real(kind_real), parameter, public :: ten     = 10.0_kind_real
real(kind_real), parameter, public :: k_t   = 0.65       !> Thermal conductivity of water
real(kind_real), parameter, public :: L_e   = 2.26e+06 !> Latent heat of vaporization
real(kind_real), parameter, public :: eps   = 0.1      !> Albedo of sea water
real(kind_real), parameter, public :: sig   = 5.67e-6  !> Stefan-Boltzmann constant
real(kind_real), parameter, public :: alpha = 2.7e-4 !> Water thermal expansion coefficient
real(kind_real), parameter, public :: cw    = 0.015     !> Water specific heat
real(kind_real), parameter, public :: v_w   = 0.8e-6     !> Water kinematic viscosity  
real(kind_real), parameter, public :: S_B   = 0.026
real(kind_real), parameter, public :: gr    = 9.81
real(kind_real), parameter, public :: Rou    = 1000.0
<<<<<<< HEAD
real(kind_real), parameter, public :: DU    = 21.415e-6 !Dobson unit, kg O3/m**2
=======
real(kind_real), parameter, public :: von_karman = 0.41_kind_real ! Von Karman Constant
real(kind_real), parameter, public :: es_w_0 = 611.2_kind_real ! saturation vapor pressure of water at 0C
>>>>>>> c598d7ac
end module ufo_constants_mod
<|MERGE_RESOLUTION|>--- conflicted
+++ resolved
@@ -38,10 +38,7 @@
 real(kind_real), parameter, public :: S_B   = 0.026
 real(kind_real), parameter, public :: gr    = 9.81
 real(kind_real), parameter, public :: Rou    = 1000.0
-<<<<<<< HEAD
 real(kind_real), parameter, public :: DU    = 21.415e-6 !Dobson unit, kg O3/m**2
-=======
 real(kind_real), parameter, public :: von_karman = 0.41_kind_real ! Von Karman Constant
 real(kind_real), parameter, public :: es_w_0 = 611.2_kind_real ! saturation vapor pressure of water at 0C
->>>>>>> c598d7ac
 end module ufo_constants_mod
